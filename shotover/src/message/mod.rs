//! Message and supporting types - used to hold a message/query/result going between the client and database

use crate::codec::CodecState;
use crate::frame::{Frame, MessageType};
#[cfg(feature = "valkey")]
use crate::frame::{ValkeyFrame, valkey::valkey_query_type};
#[cfg(feature = "cassandra")]
use crate::frame::{cassandra, cassandra::CassandraMetadata};
use anyhow::{Context, Result, anyhow};
use bytes::Bytes;
use derivative::Derivative;
use fnv::FnvBuildHasher;
use nonzero_ext::nonzero;
use serde::{Deserialize, Serialize};
use std::collections::{HashMap, HashSet};
use std::num::NonZeroU32;
use std::time::Instant;

pub type MessageIdMap<T> = HashMap<MessageId, T, FnvBuildHasher>;
pub type MessageIdSet = HashSet<MessageId, FnvBuildHasher>;

pub enum Metadata {
    #[cfg(feature = "cassandra")]
    Cassandra(CassandraMetadata),
    #[cfg(feature = "valkey")]
    Valkey,
    #[cfg(feature = "kafka")]
    Kafka,
    #[cfg(feature = "opensearch")]
    OpenSearch,
}

impl Metadata {
    /// Returns an error response with the provided error message.
    /// If the metadata is from a request: the returned `Message` is a valid response to self
    /// If the metadata is from a response: the returned `Message` is a valid replacement of self
    pub fn to_error_response(&self, error: String) -> Result<Message> {
        #[allow(unreachable_code)]
        Ok(Message::from_frame(match self {
            #[cfg(feature = "valkey")]
            Metadata::Valkey => {
                // Valkey errors can not contain newlines at the protocol level
                let message = format!("ERR {error}")
                    .replace("\r\n", " ")
                    .replace('\n', " ");
                Frame::Valkey(ValkeyFrame::Error(message.into()))
            }
            #[cfg(feature = "cassandra")]
            Metadata::Cassandra(meta) => Frame::Cassandra(meta.to_error_response(error)),
            // In theory we could actually support kafka errors in some form here but:
            // * kafka errors are defined per response type and many response types only provide an error code without a field for a custom error message.
            //     + Implementing this per response type would add a lot of (localized) complexity but might be worth it.
            // * the official C++ kafka driver we use for integration tests does not pick up errors sent just before closing a connection, so this wouldnt help the usage in server.rs where we send an error before terminating the connection for at least that driver.
            #[cfg(feature = "kafka")]
            Metadata::Kafka => return Err(anyhow!(error).context(
                "A generic error cannot be formed because the kafka protocol does not support it",
            )),
            #[cfg(feature = "opensearch")]
            Metadata::OpenSearch => unimplemented!(),
        }))
    }
}

pub type Messages = Vec<Message>;

/// Unique identifier for the message assigned by shotover at creation time.
pub type MessageId = u128;

/// Message holds a single message/query/result going between the client and database.
/// It is designed to efficiently abstract over the message being in various states of processing.
///
/// Usually a message is received and starts off containing just raw bytes (or possibly raw bytes + frame)
/// This can be immediately sent off to the destination without any processing cost.
///
/// However if a transform wants to query the contents of the message it must call [`Message::frame`] which will cause the raw bytes to be processed into a raw bytes + Frame.
/// The first call to frame has an expensive one time cost.
///
/// The transform may also go one step further and modify the message's Frame + call [`Message::invalidate_cache`].
/// This results in an expensive cost to reassemble the message bytes when the message is sent to the destination.
#[derive(Derivative, Debug, Clone)]
#[derivative(PartialEq)]
pub struct Message {
    /// It is an invariant that this field must remain Some at all times.
    /// The only reason it is an Option is to allow temporarily taking ownership of the value from an &mut T
    inner: Option<MessageInner>,

    /// The instant the bytes were read off the TCP connection at a source or sink.
    /// This field is used to measure the time it takes for a message to go from one end of the chain to the other.
    ///
    /// In order to keep this metric as accurate as possible transforms should follow the following rules:
    /// * When a transform clones a request to go down a seperate subchain this field should be duplicated into each clone.
    /// * When a transform splits a message into multiple messages the last message in the resulting sequence should retain this field and the rest should be set to `None`.
    /// * When generating a message that does not correspond to an internal message, for example to query database topology, set this field to `None`.
    /// * When a response is generated from a request, for example to return an error message to the client, set this field to `None`.
    #[derivative(PartialEq = "ignore")]
    pub(crate) received_from_source_or_sink_at: Option<Instant>,
    pub(crate) codec_state: CodecState,

    // TODO: Consider removing the "ignore" down the line, we we need it for now for compatibility with logic using the old style "in order protocol" assumption.
    #[derivative(PartialEq = "ignore")]
    pub(crate) id: MessageId,
    #[derivative(PartialEq = "ignore")]
    pub(crate) request_id: Option<MessageId>,
}

// `from_*` methods for `Message`
impl Message {
    /// This method should be called when you have have just the raw bytes of a message.
    /// This is expected to be used only by codecs that are decoding a protocol where the length of the message is provided in the header. e.g. cassandra
    /// Providing just the bytes results in better performance when only the raw bytes are available.
    pub fn from_bytes_at_instant(
        bytes: Bytes,
        codec_state: CodecState,
        received_from_source_or_sink_at: Option<Instant>,
    ) -> Self {
        Message {
            inner: Some(MessageInner::RawBytes {
                bytes,
                message_type: MessageType::from(&codec_state),
            }),
            codec_state,
            received_from_source_or_sink_at,
            id: rand::random(),
            request_id: None,
        }
    }

    /// This method should be called when you have both a Frame and matching raw bytes of a message.
    /// This is expected to be used only by codecs that are decoding a protocol that does not include length of the message in the header. e.g. valkey
    /// Providing both the raw bytes and Frame results in better performance if they are both already available.
    pub fn from_bytes_and_frame_at_instant(
        bytes: Bytes,
        frame: Frame,
        received_from_source_or_sink_at: Option<Instant>,
    ) -> Self {
        Message {
            codec_state: frame.as_codec_state(),
            inner: Some(MessageInner::Parsed {
                bytes,
                frame: Box::new(frame),
            }),
            received_from_source_or_sink_at,
            id: rand::random(),
            request_id: None,
        }
    }

    /// This method should be called when you have just a Frame of a message.
    /// This is expected to be used by transforms that are generating custom messages.
    /// Providing just the Frame results in better performance when only the Frame is available.
    pub fn from_frame_at_instant(
        frame: Frame,
        received_from_source_or_sink_at: Option<Instant>,
    ) -> Self {
        Message {
            codec_state: frame.as_codec_state(),
            inner: Some(MessageInner::Modified {
                frame: Box::new(frame),
            }),
            received_from_source_or_sink_at,
            id: rand::random(),
            request_id: None,
        }
    }

    /// This method should be called when generating a new request travelling down a seperate chain to an original request.
    /// The generated request will share the same MessageId as the message it is diverged from.
    pub fn from_frame_diverged(frame: Frame, diverged_from: &Message) -> Self {
        Message {
            codec_state: frame.as_codec_state(),
            inner: Some(MessageInner::Modified {
                frame: Box::new(frame),
            }),
            received_from_source_or_sink_at: diverged_from.received_from_source_or_sink_at,
            id: diverged_from.id(),
            request_id: None,
        }
    }

    /// Same as [`Message::from_bytes`] but `received_from_source_or_sink_at` is set to None.
    pub fn from_bytes(bytes: Bytes, codec_state: CodecState) -> Self {
        Self::from_bytes_at_instant(bytes, codec_state, None)
    }

    /// Same as [`Message::from_frame`] but `received_from_source_or_sink_at` is set to None.
    pub fn from_frame(frame: Frame) -> Self {
        Self::from_frame_at_instant(frame, None)
    }
}

// Methods for interacting with `Message::inner`
impl Message {
    /// Returns a `&mut Frame` which contains the processed contents of the message.
    /// A transform may choose to modify the contents of the `&mut Frame` in order to modify the message that is sent to the DB.
    /// Any future calls to `frame()` in the same or future transforms will return the same modified `&mut Frame`.
    /// If a transform chooses to modify the `&mut Frame` then they must also call `Frame::invalidate_cache()` after the modification.
    ///
    /// Returns `None` when fails to parse the message.
    /// This failure to parse the message is internally logged as an error.
    ///
    /// ## Performance implications
    /// Calling frame for the first time on a message may be an expensive operation as the raw bytes might not yet be parsed into a Frame.
    /// Calling frame again is free as the parsed message is cached.
    pub fn frame(&mut self) -> Option<&mut Frame> {
        let (inner, result) = self.inner.take().unwrap().ensure_parsed(self.codec_state);
        self.inner = Some(inner);
        if let Err(err) = result {
            // TODO: If we could include a stacktrace in this error it would be really helpful
            tracing::error!("{:?}", err.context("Failed to parse frame"));
            return None;
        }

        match self.inner.as_mut().unwrap() {
            MessageInner::RawBytes { .. } => {
                unreachable!("Cannot be RawBytes because ensure_parsed was called")
            }
            MessageInner::Parsed { frame, .. } => Some(frame),
            MessageInner::Modified { frame } => Some(frame),
        }
    }

    /// Same as [`Message::frame`] but consumes the message and returns an owned [`Frame`]
    /// It is useful when the transform generates a request and consumes the response without the involvement of the client.
    pub fn into_frame(mut self) -> Option<Box<Frame>> {
        let (inner, result) = self.inner.take().unwrap().ensure_parsed(self.codec_state);
        if let Err(err) = result {
            // TODO: If we could include a stacktrace in this error it would be really helpful
            tracing::error!("{:?}", err.context("Failed to parse frame"));
            return None;
        }

        match inner {
            MessageInner::RawBytes { .. } => {
                unreachable!("Cannot be RawBytes because ensure_parsed was called")
            }
            MessageInner::Parsed { frame, .. } => Some(frame),
            MessageInner::Modified { frame } => Some(frame),
        }
    }

    /// Return the shotover assigned MessageId
    pub fn id(&self) -> MessageId {
        self.id
    }

    /// Return the MessageId of the request that resulted in this message
    /// Returns None when:
    /// * The message is a request
    /// * The message is a response but was not created in response to a request. e.g. Cassandra events and valkey pubsub
    pub fn request_id(&self) -> Option<MessageId> {
        self.request_id
    }

    pub fn set_request_id(&mut self, request_id: MessageId) {
        self.request_id = Some(request_id);
    }

    pub fn clone_with_new_id(&self) -> Self {
        Message {
            inner: self.inner.clone(),
            received_from_source_or_sink_at: None,
            codec_state: self.codec_state,
            id: rand::random(),
            request_id: self.request_id,
        }
    }

    pub fn message_type(&self) -> MessageType {
        match self.inner.as_ref().unwrap() {
            MessageInner::RawBytes { message_type, .. } => *message_type,
            MessageInner::Parsed { frame, .. } | MessageInner::Modified { frame } => {
                frame.get_type()
            }
        }
    }

    pub fn ensure_message_type(&self, expected_message_type: MessageType) -> Result<()> {
        match self.inner.as_ref().unwrap() {
            MessageInner::RawBytes { message_type, .. } => {
                if *message_type == expected_message_type || *message_type == MessageType::Dummy {
                    Ok(())
                } else {
                    Err(anyhow!(
                        "Expected message of type {:?} but was of type {:?}",
                        expected_message_type,
                        message_type
                    ))
                }
            }
            MessageInner::Parsed { frame, .. } => {
                let message_type = frame.get_type();
                if message_type == expected_message_type || message_type == MessageType::Dummy {
                    Ok(())
                } else {
                    Err(anyhow!(
                        "Expected message of type {:?} but was of type {:?}",
                        expected_message_type,
                        frame.name()
                    ))
                }
            }
            MessageInner::Modified { frame } => {
                let message_type = frame.get_type();
                if message_type == expected_message_type || message_type == MessageType::Dummy {
                    Ok(())
                } else {
                    Err(anyhow!(
                        "Expected message of type {:?} but was of type {:?}",
                        expected_message_type,
                        frame.name()
                    ))
                }
            }
        }
    }

    pub fn into_encodable(self) -> Encodable {
        match self.inner.unwrap() {
            MessageInner::RawBytes { bytes, .. } => Encodable::Bytes(bytes),
            MessageInner::Parsed { bytes, .. } => Encodable::Bytes(bytes),
<<<<<<< HEAD
            MessageInner::Modified {
                frame: Frame::Dummy,
            } => Encodable::Bytes(Bytes::new()),
            MessageInner::Modified { frame } => Encodable::Frame(frame),
=======
            MessageInner::Modified { frame } => match *frame {
                Frame::Dummy => Encodable::Bytes(Bytes::new()),
                frame => Encodable::Frame(Box::new(frame)),
            },
>>>>>>> cb547c55
        }
    }

    /// Batch messages have a cell count of 1 cell per inner message.
    /// Cell count is determined as follows:
    /// * Regular message - 1 cell
    /// * Message containing submessages e.g. a batch request - 1 cell per submessage
    /// * Message containing submessages with 0 submessages - 1 cell
    pub fn cell_count(&self) -> Result<NonZeroU32> {
        Ok(match self.inner.as_ref().unwrap() {
            MessageInner::RawBytes {
                #[cfg(feature = "cassandra")]
                bytes,
                message_type,
                ..
            } => match message_type {
                #[cfg(feature = "valkey")]
                MessageType::Valkey => nonzero!(1u32),
                #[cfg(feature = "cassandra")]
                MessageType::Cassandra => cassandra::raw_frame::cell_count(bytes)?,
                #[cfg(feature = "kafka")]
                MessageType::Kafka => todo!(),
                MessageType::Dummy => nonzero!(1u32),
                #[cfg(feature = "opensearch")]
                MessageType::OpenSearch => todo!(),
            },
            MessageInner::Modified { frame } | MessageInner::Parsed { frame, .. } => {
                match frame.as_ref() {
                    #[cfg(feature = "cassandra")]
                    Frame::Cassandra(frame) => frame.cell_count()?,
                    #[cfg(feature = "valkey")]
                    Frame::Valkey(_) => nonzero!(1u32),
                    #[cfg(feature = "kafka")]
                    Frame::Kafka(_) => todo!(),
                    Frame::Dummy => nonzero!(1u32),
                    #[cfg(feature = "opensearch")]
                    Frame::OpenSearch(_) => todo!(),
                }
            }
        })
    }

    /// Invalidates all internal caches.
    /// This must be called after any modifications to the return value of `Message::frame()`.
    /// Otherwise values returned by getter methods and the message sent to the DB will be outdated.
    ///
    /// An error will be logged if this method is called without first making a call to `Message::frame()` that returns Some(_).
    /// This is because it is a noop in that case and likely a mistake.
    ///
    /// ## Performance implications
    /// * Clears caches used by getter methods
    /// * If `Message::frame()` has been called the message bytes must be regenerated from the `Frame` when sent to the DB
    pub fn invalidate_cache(&mut self) {
        // TODO: clear message details cache fields if we ever add any

        self.inner = self.inner.take().map(|x| x.invalidate_cache());
    }

    pub fn get_query_type(&mut self) -> QueryType {
        match self.frame() {
            #[cfg(feature = "cassandra")]
            Some(Frame::Cassandra(cassandra)) => cassandra.get_query_type(),
            #[cfg(feature = "valkey")]
            Some(Frame::Valkey(valkey)) => valkey_query_type(valkey), // free-standing function as we cant define methods on ValkeyFrame
            #[cfg(feature = "kafka")]
            Some(Frame::Kafka(_)) => todo!(),
            Some(Frame::Dummy) => todo!(),
            #[cfg(feature = "opensearch")]
            Some(Frame::OpenSearch(_)) => todo!(),
            None => QueryType::ReadWrite,
        }
    }

    /// Returns an error response with the provided error message.
    pub fn from_response_to_error_response(&self, error: String) -> Result<Message> {
        let mut response = self
            .metadata()
            .context("Failed to parse metadata of request or response when producing an error")?
            .to_error_response(error)?;

        if let Some(request_id) = self.request_id() {
            response.set_request_id(request_id)
        }

        Ok(response)
    }

    /// Returns an error response with the provided error message.
    pub fn from_request_to_error_response(&self, error: String) -> Result<Message> {
        let mut request = self
            .metadata()
            .context("Failed to parse metadata of request or response when producing an error")?
            .to_error_response(error)?;

        request.set_request_id(self.id());
        Ok(request)
    }

    /// Get metadata for this `Message`
    pub fn metadata(&self) -> Result<Metadata> {
        match self.inner.as_ref().unwrap() {
            MessageInner::RawBytes {
                #[cfg(feature = "cassandra")]
                bytes,
                message_type,
                ..
            } => match message_type {
                #[cfg(feature = "cassandra")]
                MessageType::Cassandra => {
                    Ok(Metadata::Cassandra(cassandra::raw_frame::metadata(bytes)?))
                }
                #[cfg(feature = "valkey")]
                MessageType::Valkey => Ok(Metadata::Valkey),
                #[cfg(feature = "kafka")]
                MessageType::Kafka => Ok(Metadata::Kafka),
                MessageType::Dummy => Err(anyhow!("Dummy has no metadata")),
                #[cfg(feature = "opensearch")]
                MessageType::OpenSearch => Err(anyhow!("OpenSearch has no metadata")),
            },
            MessageInner::Parsed { frame, .. } | MessageInner::Modified { frame } => {
                match frame.as_ref() {
                    #[cfg(feature = "cassandra")]
                    Frame::Cassandra(frame) => Ok(Metadata::Cassandra(frame.metadata())),
                    #[cfg(feature = "kafka")]
                    Frame::Kafka(_) => Ok(Metadata::Kafka),
                    #[cfg(feature = "valkey")]
                    Frame::Valkey(_) => Ok(Metadata::Valkey),
                    Frame::Dummy => Err(anyhow!("dummy has no metadata")),
                    #[cfg(feature = "opensearch")]
                    Frame::OpenSearch(_) => Err(anyhow!("OpenSearch has no metadata")),
                }
            }
        }
    }

    /// Set this `Message` to a dummy frame so that the message will never reach the client or DB.
    /// For requests, the dummy frame will be dropped when it reaches the Sink.
    ///     Additionally a corresponding dummy response will be generated with its request_id set to the requests id.
    /// For responses, the dummy frame will be dropped when it reaches the Source.
    pub fn replace_with_dummy(&mut self) {
        self.inner = Some(MessageInner::Modified {
            frame: Box::new(Frame::Dummy),
        });
    }

    /// Returns true iff it is known that the server will not send a response to this request, instead we need to generate a dummy response
    pub(crate) fn response_is_dummy(&mut self) -> bool {
        match self.message_type() {
            #[cfg(feature = "valkey")]
            MessageType::Valkey => false,
            #[cfg(feature = "cassandra")]
            MessageType::Cassandra => false,
            #[cfg(feature = "kafka")]
            MessageType::Kafka => match self.frame() {
                Some(Frame::Kafka(crate::frame::kafka::KafkaFrame::Request {
                    body: crate::frame::kafka::RequestBody::Produce(produce),
                    ..
                })) => produce.acks == 0,
                _ => false,
            },
            #[cfg(feature = "opensearch")]
            MessageType::OpenSearch => false,
            MessageType::Dummy => true,
        }
    }

    pub fn is_dummy(&self) -> bool {
        if let Some(MessageInner::Modified { frame }) = &self.inner {
            if let Frame::Dummy = frame.as_ref() {
                return true;
            }
        }
        false
    }

    /// Set this `Message` to a backpressure response
    pub fn to_backpressure(&mut self) -> Result<Message> {
        let metadata = self.metadata()?;

        Ok(Message::from_frame_at_instant(
            match metadata {
                #[cfg(feature = "cassandra")]
                Metadata::Cassandra(metadata) => Frame::Cassandra(metadata.backpressure_response()),
                #[cfg(feature = "valkey")]
                Metadata::Valkey => unimplemented!(),
                #[cfg(feature = "kafka")]
                Metadata::Kafka => unimplemented!(),
                #[cfg(feature = "opensearch")]
                Metadata::OpenSearch => unimplemented!(),
            },
            // reachable with feature = cassandra
            #[allow(unreachable_code)]
            self.received_from_source_or_sink_at,
        ))
    }

    // Retrieves the stream_id without parsing the rest of the frame.
    // Used for ordering out of order messages without parsing their contents.
    // TODO: We will have a better idea of how to make this generic once we have multiple out of order protocols
    //       For now its just written to match cassandra's stream_id field
    // TODO: deprecated, just call `metadata()` instead
    pub(crate) fn stream_id(&self) -> Option<i16> {
        match &self.inner {
            #[cfg(feature = "cassandra")]
            Some(MessageInner::RawBytes {
                bytes,
                message_type: MessageType::Cassandra,
            }) => {
                use bytes::Buf;
                const HEADER_LEN: usize = 9;
                if bytes.len() >= HEADER_LEN {
                    Some((&bytes[2..4]).get_i16())
                } else {
                    None
                }
            }
            Some(MessageInner::RawBytes { .. }) => None,
            Some(MessageInner::Parsed { frame, .. } | MessageInner::Modified { frame }) => {
                match frame.as_ref() {
                    #[cfg(feature = "cassandra")]
                    Frame::Cassandra(cassandra) => Some(cassandra.stream_id),
                    #[cfg(feature = "valkey")]
                    Frame::Valkey(_) => None,
                    #[cfg(feature = "kafka")]
                    Frame::Kafka(_) => None,
                    Frame::Dummy => None,
                    #[cfg(feature = "opensearch")]
                    Frame::OpenSearch(_) => None,
                }
            }
            None => None,
        }
    }

    pub fn to_high_level_string(&mut self) -> String {
        if let Some(response) = self.frame() {
            format!("{}", response)
        } else if let Some(MessageInner::RawBytes {
            bytes,
            message_type,
        }) = &self.inner
        {
            format!("Unparseable {message_type:?} message {bytes:?}")
        } else {
            unreachable!("self.frame() failed so MessageInner must still be RawBytes")
        }
    }
}

/// There are 3 levels of processing the message can be in.
/// RawBytes -> Parsed -> Modified
/// Where possible transforms should avoid moving to further stages to improve performance but this is an implementation detail hidden from them
#[derive(PartialEq, Debug, Clone)]
enum MessageInner {
    RawBytes {
        bytes: Bytes,
        message_type: MessageType,
    },
    Parsed {
        bytes: Bytes,
        frame: Box<Frame>,
    },
    Modified {
        frame: Box<Frame>,
    },
}

impl MessageInner {
    fn ensure_parsed(self, codec_state: CodecState) -> (Self, Result<()>) {
        match self {
            MessageInner::RawBytes {
                bytes,
                message_type,
            } => match Frame::from_bytes(bytes.clone(), message_type, codec_state) {
                Ok(frame) => (MessageInner::Parsed { bytes, frame }, Ok(())),
                Err(err) => (
                    MessageInner::RawBytes {
                        bytes,
                        message_type,
                    },
                    Err(err),
                ),
            },
            MessageInner::Parsed { .. } => (self, Ok(())),
            MessageInner::Modified { .. } => (self, Ok(())),
        }
    }

    fn invalidate_cache(self) -> Self {
        match self {
            MessageInner::RawBytes { .. } => {
                tracing::error!("Invalidated cache but the frame was not parsed");
                self
            }
            MessageInner::Parsed { frame, .. } => MessageInner::Modified { frame },
            MessageInner::Modified { .. } => self,
        }
    }
}

#[derive(Debug)]
pub enum Encodable {
    /// The raw bytes the protocol should send
    Bytes(Bytes),
    /// The Frame that should be processed into bytes and then sent
    Frame(Box<Frame>),
}

#[derive(Serialize, Deserialize, PartialEq, Debug, Clone)]
#[serde(deny_unknown_fields)]
pub enum QueryType {
    Read,
    Write,
    ReadWrite,
    SchemaChange,
    PubSubMessage,
}<|MERGE_RESOLUTION|>--- conflicted
+++ resolved
@@ -318,17 +318,10 @@
         match self.inner.unwrap() {
             MessageInner::RawBytes { bytes, .. } => Encodable::Bytes(bytes),
             MessageInner::Parsed { bytes, .. } => Encodable::Bytes(bytes),
-<<<<<<< HEAD
-            MessageInner::Modified {
-                frame: Frame::Dummy,
-            } => Encodable::Bytes(Bytes::new()),
-            MessageInner::Modified { frame } => Encodable::Frame(frame),
-=======
             MessageInner::Modified { frame } => match *frame {
                 Frame::Dummy => Encodable::Bytes(Bytes::new()),
                 frame => Encodable::Frame(Box::new(frame)),
             },
->>>>>>> cb547c55
         }
     }
 
