--- conflicted
+++ resolved
@@ -445,15 +445,9 @@
                                     return;
                                 }
                                 Err(CodecReadError::Io(err)) => {
-<<<<<<< HEAD
-                                    // I suspect (but have not confirmed) that UnexpectedEof occurs here when the ssl client 
-                                    // does not send "close notify" before terminating the connection.
-                                    // We shouldnt report that as a warning because its common for clients to do 
-=======
                                     // I suspect (but have not confirmed) that UnexpectedEof occurs here when the ssl client
                                     // does not send "close notify" before terminating the connection.
                                     // We shouldnt report that as a warning because its common for clients to do
->>>>>>> 4931a31f
                                     // that for performance reasons.
                                     if !matches!(err.kind(), ErrorKind::UnexpectedEof) {
                                         warn!("failed to receive message on tcp stream: {:?}", err);
@@ -702,11 +696,7 @@
                 {
                     Ok(x) => x,
                     Err(err) => {
-<<<<<<< HEAD
-                        // An internal error occured and we need to terminate the connection because we can no 
-=======
                         // An internal error occured and we need to terminate the connection because we can no
->>>>>>> 4931a31f
                         // longer make any gaurantees about the state its in.
                         // However before we do that we need to return errors for all the messages in this batch for two reasons:
                         // * Poorly programmed clients may hang forever waiting for a response
