use crate::codec::Direction;
use crate::codec::{CodecBuilder, cassandra::CassandraCodecBuilder};
use crate::config::chain::TransformChainConfig;
use crate::hot_reload::protocol::HotReloadListenerRequest;
use crate::server::TcpCodecListener;
use crate::sources::{Source, Transport};
use crate::tls::{TlsAcceptor, TlsAcceptorConfig};
use anyhow::Result;
use serde::{Deserialize, Serialize};
use std::sync::Arc;
use std::time::Duration;
use tokio::sync::mpsc::UnboundedSender;
use tokio::sync::{Semaphore, watch};
use tracing::{error, info};

#[derive(Serialize, Deserialize, Debug)]
#[serde(deny_unknown_fields)]
pub struct CassandraConfig {
    pub name: String,
    pub listen_addr: String,
    pub connection_limit: Option<usize>,
    pub hard_connection_limit: Option<bool>,
    pub tls: Option<TlsAcceptorConfig>,
    pub timeout: Option<u64>,
    pub transport: Option<Transport>,
    pub chain: TransformChainConfig,
}

impl CassandraConfig {
    pub async fn get_source(
        &self,
<<<<<<< HEAD
        trigger_shutdown_rx: watch::Receiver<bool>,
    ) -> Result<Source, Vec<String>> {
        Ok(Source::Cassandra(
            CassandraSource::new(
                self.name.clone(),
                &self.chain,
                self.listen_addr.clone(),
                trigger_shutdown_rx,
                self.connection_limit,
                self.hard_connection_limit,
                self.tls.clone(),
                self.timeout,
                self.transport,
            )
            .await?,
        ))
    }
}

#[derive(Debug)]
pub struct CassandraSource {
    pub join_handle: JoinHandle<()>,
    pub hot_reload_tx: UnboundedSender<HotReloadListenerRequest>,
    pub name: String,
}

impl CassandraSource {
    #![allow(clippy::too_many_arguments)]
    pub async fn new(
        name: String,
        chain_config: &TransformChainConfig,
        listen_addr: String,
=======
>>>>>>> f8f74420
        mut trigger_shutdown_rx: watch::Receiver<bool>,
    ) -> Result<Source, Vec<String>> {
        info!("Starting Cassandra source on [{}]", self.listen_addr);

        let (hot_reload_tx, hot_reload_rx) = tokio::sync::mpsc::unbounded_channel();

        let mut listener = TcpCodecListener::new(
<<<<<<< HEAD
            chain_config,
            name.clone(),
            listen_addr.clone(),
            hard_connection_limit.unwrap_or(false),
            CassandraCodecBuilder::new(Direction::Source, name.clone()),
            Arc::new(Semaphore::new(connection_limit.unwrap_or(512))),
            trigger_shutdown_rx.clone(),
            tls.as_ref().map(TlsAcceptor::new).transpose()?,
            timeout.map(Duration::from_secs),
            transport.unwrap_or(Transport::Tcp),
            hot_reload_rx,
=======
            &self.chain,
            self.name.clone(),
            self.listen_addr.clone(),
            self.hard_connection_limit.unwrap_or(false),
            CassandraCodecBuilder::new(Direction::Source, self.name.clone()),
            Arc::new(Semaphore::new(self.connection_limit.unwrap_or(512))),
            trigger_shutdown_rx.clone(),
            self.tls.as_ref().map(TlsAcceptor::new).transpose()?,
            self.timeout.map(Duration::from_secs),
            self.transport.unwrap_or(Transport::Tcp),
>>>>>>> f8f74420
        )
        .await?;

        let join_handle = tokio::spawn(async move {
            // Check we didn't receive a shutdown signal before the receiver was created
            if !*trigger_shutdown_rx.borrow() {
                tokio::select! {
                    res = listener.run() => {
                        if let Err(err) = res {
                            error!(cause = %err, "failed to accept");
                        }
                    }
                    _ = trigger_shutdown_rx.changed() => {
                        listener.shutdown().await;
                    }
                }
            }
        });

<<<<<<< HEAD
        Ok(Self {
            join_handle,
            hot_reload_tx,
            name,
        })
    }
    pub fn into_join_handle(self, leak_hot_reload_tx: bool) -> JoinHandle<()> {
        if leak_hot_reload_tx {
            std::mem::forget(self.hot_reload_tx);
        }
        self.join_handle
=======
        Ok(Source::new(join_handle))
>>>>>>> f8f74420
    }
}<|MERGE_RESOLUTION|>--- conflicted
+++ resolved
@@ -29,41 +29,6 @@
 impl CassandraConfig {
     pub async fn get_source(
         &self,
-<<<<<<< HEAD
-        trigger_shutdown_rx: watch::Receiver<bool>,
-    ) -> Result<Source, Vec<String>> {
-        Ok(Source::Cassandra(
-            CassandraSource::new(
-                self.name.clone(),
-                &self.chain,
-                self.listen_addr.clone(),
-                trigger_shutdown_rx,
-                self.connection_limit,
-                self.hard_connection_limit,
-                self.tls.clone(),
-                self.timeout,
-                self.transport,
-            )
-            .await?,
-        ))
-    }
-}
-
-#[derive(Debug)]
-pub struct CassandraSource {
-    pub join_handle: JoinHandle<()>,
-    pub hot_reload_tx: UnboundedSender<HotReloadListenerRequest>,
-    pub name: String,
-}
-
-impl CassandraSource {
-    #![allow(clippy::too_many_arguments)]
-    pub async fn new(
-        name: String,
-        chain_config: &TransformChainConfig,
-        listen_addr: String,
-=======
->>>>>>> f8f74420
         mut trigger_shutdown_rx: watch::Receiver<bool>,
     ) -> Result<Source, Vec<String>> {
         info!("Starting Cassandra source on [{}]", self.listen_addr);
@@ -71,19 +36,6 @@
         let (hot_reload_tx, hot_reload_rx) = tokio::sync::mpsc::unbounded_channel();
 
         let mut listener = TcpCodecListener::new(
-<<<<<<< HEAD
-            chain_config,
-            name.clone(),
-            listen_addr.clone(),
-            hard_connection_limit.unwrap_or(false),
-            CassandraCodecBuilder::new(Direction::Source, name.clone()),
-            Arc::new(Semaphore::new(connection_limit.unwrap_or(512))),
-            trigger_shutdown_rx.clone(),
-            tls.as_ref().map(TlsAcceptor::new).transpose()?,
-            timeout.map(Duration::from_secs),
-            transport.unwrap_or(Transport::Tcp),
-            hot_reload_rx,
-=======
             &self.chain,
             self.name.clone(),
             self.listen_addr.clone(),
@@ -94,7 +46,7 @@
             self.tls.as_ref().map(TlsAcceptor::new).transpose()?,
             self.timeout.map(Duration::from_secs),
             self.transport.unwrap_or(Transport::Tcp),
->>>>>>> f8f74420
+            hot_reload_rx,
         )
         .await?;
 
@@ -114,20 +66,6 @@
             }
         });
 
-<<<<<<< HEAD
-        Ok(Self {
-            join_handle,
-            hot_reload_tx,
-            name,
-        })
-    }
-    pub fn into_join_handle(self, leak_hot_reload_tx: bool) -> JoinHandle<()> {
-        if leak_hot_reload_tx {
-            std::mem::forget(self.hot_reload_tx);
-        }
-        self.join_handle
-=======
-        Ok(Source::new(join_handle))
->>>>>>> f8f74420
+        Ok(Source::new(join_handle, hot_reload_tx, self.name.clone()))
     }
 }