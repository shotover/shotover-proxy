--- conflicted
+++ resolved
@@ -103,7 +103,7 @@
     /// * `count` - The number of times the regular expression should be found.
     ///
     /// # Panics
-    /// * If `count` occurances of `log_text` is not found in the log within 60 seconds.
+    /// * If `count` occurances of `log_text` is not found in the log within 90 seconds.
     ///
     /// # Example
     /// ```
@@ -112,11 +112,7 @@
     /// ```
     ///
     pub fn wait_for_n(self, log_text: &str, count: usize) -> Self {
-<<<<<<< HEAD
-        self.wait_for_n_t(log_text, count, 60)
-=======
-    self.wait_for_n_t(log_text, count, 60)
->>>>>>> 113a5aee
+        self.wait_for_n_t(log_text, count, 90)
     }
 
     /// Waits for a string to appear in the docker-compose log output `count` times within `time` seconds.
@@ -137,35 +133,16 @@
     /// let _compose = DockerCompose::new("examples/redis-passthrough/docker-compose.yml")
     ///         .wait_for("Ready to accept connections", 3, 65);
     /// ```
-<<<<<<< HEAD
     pub fn wait_for_n_t(self, log_text: &str, count: usize, time: u64) -> Self {
-=======
-    pub fn wait_for_n_t(self, log_text: &str, count: usize, time :u64 ) -> Self {
->>>>>>> 113a5aee
         info!("wait_for_n_t: '{}' {} {}", log_text, count, time);
         let args = ["-f", &self.file_path, "logs"];
         let re = Regex::new(log_text).unwrap();
         let sys_time = time::SystemTime::now();
         let mut result = run_command("docker-compose", &args).unwrap();
-<<<<<<< HEAD
         let mut my_count = re.find_iter(&result).count();
         while my_count < count {
-            match sys_time.elapsed() {
-                Ok(elapsed) => {
-                    if elapsed.as_secs() > time {
-                        debug!("{}", result);
-                        panic!("wait_for: {} second timer expired. Found {}  instances of '{}' in the log", time, re.find_iter(&result).count(), log_text);
-                    }
-                }
-                Err(e) => {
-                    // an error occurred!
-                    info!("Clock aberration: {:?}", e);
-                }
-=======
-        while re.find_iter(&result).count() < count {
             if sys_time.elapsed().as_secs() > time {
-                panic!("wait_for_n timer expired. Log output: {}", result);
->>>>>>> 113a5aee
+                panic!("wait_for: {} second timer expired. Found {}  instances of '{}' in the log", time, re.find_iter(&result).count(), log_text);
             }
             debug!("wait_for_n: {:?} looping {}/{}", log_text, my_count, count);
             result = run_command("docker-compose", &args).unwrap();
