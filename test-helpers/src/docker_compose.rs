use anyhow::{anyhow, Result};
use regex::Regex;
use std::io::ErrorKind;
use std::process::Command;
use std::thread;
use std::time;
use subprocess::{Exec, Redirection};
use tracing::debug;
use tracing::info;

/// Runs a command and returns the output as a string.
///
/// Both stderr and stdout are returned in the result.
///
/// # Arguments
/// * `command` - The system command to run
/// * `args` - An array of command line arguments for the command
///
fn run_command(command: &str, args: &[&str]) -> Result<String> {
    debug!("executing {}", command);
    let data = Exec::cmd(command)
        .args(args)
        .stdout(Redirection::Pipe)
        .stderr(Redirection::Merge)
        .capture()?;

    if data.exit_status.success() {
        Ok(data.stdout_str())
    } else {
        Err(anyhow!(
            "command {} {:?} exited with {:?} and output:\n{}",
            command,
            args,
            data.exit_status,
            data.stdout_str()
        ))
    }
}

pub struct DockerCompose {
    file_path: String,
}

impl DockerCompose {
    /// Creates a new DockerCompose object by submitting a file to the underlying docker-compose
    /// system.  Executes `docker-compose -f [file_path] up -d`
    ///
    /// # Notes:
    /// * Does not sleep - Calling processes should sleep or use `wait_for()` to delay until the
    /// containers are ready.
    ///
    /// # Arguments
    /// * `file_path` - The path to the docker-compose yaml file.
    ///
    /// # Panics
    /// * Will panic if docker-compose is not installed
    ///
    pub fn new(file_path: &str) -> Self {
        if let Err(ErrorKind::NotFound) = Command::new("docker-compose")
            .output()
            .map_err(|e| e.kind())
        {
            panic!("Could not find docker-compose. Have you installed it?");
        }

        DockerCompose::clean_up(file_path).unwrap();

        let result = run_command("docker-compose", &["-f", file_path, "up", "-d"]).unwrap();
        info!("Starting {}: {}", file_path, result);

        DockerCompose {
            file_path: file_path.to_string(),
        }
    }

    /// Waits for a string to appear in the docker-compose log output.
    ///
    /// This is shorthand for `wait_for_n( log_text, 1 )`
    ///
    /// # Arguments
    /// * `log_text` - A regular expression defining the text to find in the docker-container log
    /// output.
    ///
    /// # Panics
    /// * If `log_text` is not found within 60 seconds.
    ///
    /// # Example
    /// ```
    /// let _compose = DockerCompose::new("examples/redis-passthrough/docker-compose.yml")
    ///         .wait_for("Ready to accept connections");
    /// ```
    ///
    pub fn wait_for(self, log_text: &str) -> Self {
        self.wait_for_n(log_text, 1)
    }

    /// Waits for a string to appear in the docker-compose log output `count` times.
    ///
    /// Counts the number of items returned by `regex.find_iter`.
    ///
    /// # Arguments
    /// * `log_text` - A regular expression defining the text to find in the docker-container log
    /// output.
    /// * `count` - The number of times the regular expression should be found.
    ///
    /// # Panics
    /// * If `count` occurances of `log_text` is not found in the log within 60 seconds.
    ///
    /// # Example
    /// ```
    /// let _compose = DockerCompose::new("examples/redis-passthrough/docker-compose.yml")
    ///         .wait_for("Ready to accept connections", 3);
    /// ```
    ///
    pub fn wait_for_n(self, log_text: &str, count: usize) -> Self {
    self.wait_for_n_t(log_text, count, 60)
    }

    /// Waits for a string to appear in the docker-compose log output `count` times within `time` seconds.
    ///
    /// Counts the number of items returned by `regex.find_iter`.
    ///
    /// # Arguments
    /// * `log_text` - A regular expression defining the text to find in the docker-container log
    /// output.
    /// * `count` - The number of times the regular expression should be found.
    /// * `time` - The number of seconds to wait for the count to be found.
    ///
    /// # Panics
    /// * If `count` occurances of `log_text` is not found in the log within `time` seconds.
    ///
    /// # Example
    /// ```
    /// let _compose = DockerCompose::new("examples/redis-passthrough/docker-compose.yml")
    ///         .wait_for("Ready to accept connections", 3, 65);
    /// ```
    pub fn wait_for_n_t(self, log_text: &str, count: usize, time :u64 ) -> Self {
        info!("wait_for_n_t: '{}' {} {}", log_text, count, time);
        let args = ["-f", &self.file_path, "logs"];
        let re = Regex::new(log_text).unwrap();
        let sys_time = time::SystemTime::now();
        let mut result = run_command("docker-compose", &args).unwrap();
        while re.find_iter(&result).count() < count {
<<<<<<< HEAD
            match sys_time.elapsed() {
                Ok(elapsed) => {
                    if elapsed.as_secs() > time {
                        debug!("{}", result);
                        panic!("wait_for: Timer expired");
                    }
                }
                Err(e) => {
                    // an error occurred!
                    info!("Clock aberration: {:?}", e);
                }
=======
            if sys_time.elapsed().as_secs() > 90 {
                panic!("wait_for_n timer expired. Log output: {}", result);
>>>>>>> 49355230
            }
            debug!("wait_for_n: looping");
            result = run_command("docker-compose", &args).unwrap();
        }
        info!("wait_for_n: found '{}' {} times", log_text, count);
        self
    }

    /// Cleans up the docker-compose by shutting down the running system and removing the images.
    ///
    /// # Arguments
    /// * `file_path` - The path to the docker-compose yaml file that was used to start docker.
    fn clean_up(file_path: &str) -> Result<()> {
        info!("bringing down docker compose {}", file_path);

        run_command("docker-compose", &["-f", file_path, "down", "-v"])?;
        run_command("docker-compose", &["-f", file_path, "rm", "-f", "-s", "-v"])?;

        thread::sleep(time::Duration::from_secs(1));

        Ok(())
    }
}

impl Drop for DockerCompose {
    fn drop(&mut self) {
        if std::thread::panicking() {
            if let Err(err) = DockerCompose::clean_up(&self.file_path) {
                // We need to use println! here instead of error! because error! does not
                // get output when panicking
                println!(
                    "ERROR: docker compose failed to bring down while already panicking: {:?}",
                    err
                );
                error!(
                    "docker compose failed to bring down while already panicking: {:?}",
                    err
                );
            }
        } else {
            DockerCompose::clean_up(&self.file_path).unwrap();
        }
    }
}<|MERGE_RESOLUTION|>--- conflicted
+++ resolved
@@ -141,22 +141,8 @@
         let sys_time = time::SystemTime::now();
         let mut result = run_command("docker-compose", &args).unwrap();
         while re.find_iter(&result).count() < count {
-<<<<<<< HEAD
-            match sys_time.elapsed() {
-                Ok(elapsed) => {
-                    if elapsed.as_secs() > time {
-                        debug!("{}", result);
-                        panic!("wait_for: Timer expired");
-                    }
-                }
-                Err(e) => {
-                    // an error occurred!
-                    info!("Clock aberration: {:?}", e);
-                }
-=======
-            if sys_time.elapsed().as_secs() > 90 {
+            if sys_time.elapsed().as_secs() > time {
                 panic!("wait_for_n timer expired. Log output: {}", result);
->>>>>>> 49355230
             }
             debug!("wait_for_n: looping");
             result = run_command("docker-compose", &args).unwrap();
