--- conflicted
+++ resolved
@@ -471,26 +471,18 @@
     for shotover in shotovers {
         tokio::time::timeout(
             Duration::from_secs(10),
-<<<<<<< HEAD
             shotover.shutdown_and_then_consume_events(&expected_events),
-=======
-            shotover.shutdown_and_then_consume_events(&multi_shotover_events()),
->>>>>>> 6fbfaa18
-        )
-        .await
-        .expect("Shotover did not shutdown within 10s");
-    }
-}
-
-#[rstest]
-#[cfg_attr(feature = "kafka-cpp-driver-tests", case::cpp(KafkaDriver::Cpp))]
-#[case::java(KafkaDriver::Java)]
-#[tokio::test(flavor = "multi_thread")] // multi_thread is needed since java driver will block when consuming, causing shotover logs to not appear
-<<<<<<< HEAD
+        )
+        .await
+        .expect("Shotover did not shutdown within 10s");
+    }
+}
+
+#[rstest]
+#[cfg_attr(feature = "kafka-cpp-driver-tests", case::cpp(KafkaDriver::Cpp))]
+#[case::java(KafkaDriver::Java)]
+#[tokio::test(flavor = "multi_thread")] // multi_thread is needed since java driver will block when consuming, causing shotover logs to not appear
 async fn cluster_2_racks_multi_shotover(#[case] driver: KafkaDriver) {
-=======
-async fn cluster_2_racks_multi_shotover_with_one_shotover_down(#[case] _driver: KafkaDriver) {
->>>>>>> 6fbfaa18
     let _docker_compose =
         docker_compose("tests/test-configs/kafka/cluster-2-racks/docker-compose.yaml");
 
