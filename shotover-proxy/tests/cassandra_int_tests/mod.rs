--- conflicted
+++ resolved
@@ -25,15 +25,6 @@
     BigInt(i64),
     Blob(Vec<u8>),
     Decimal(Vec<u8>),
-<<<<<<< HEAD
-    Double(Vec<u8>),
-    Duration(Vec<u8>),
-    Float(Vec<u8>),
-    Inet(String),
-    SmallInt(i16),
-    Time(Vec<u8>),
-    Timestamp(Vec<u8>),
-=======
     Double(OrderedFloat<f64>),
     Duration(Vec<u8>), // TODO should be i32
     Float(OrderedFloat<f32>),
@@ -41,16 +32,11 @@
     SmallInt(i16),
     Time(Vec<u8>), // TODO shoulbe be String
     Timestamp(i64),
->>>>>>> 5eaeedb2
     TimeUuid(uuid::Uuid),
     Counter(i64),
     TinyInt(i8),
     VarInt(Vec<u8>),
-<<<<<<< HEAD
-    Date(Vec<u8>),
-=======
     Date(Vec<u8>), // TODO should be string
->>>>>>> 5eaeedb2
     List(Vec<ResultValue>),
     Set(Vec<ResultValue>),
     Map(Vec<(ResultValue, ResultValue)>),
@@ -71,15 +57,6 @@
             ValueType::BLOB => ResultValue::Blob(value.get_bytes().unwrap().to_vec()),
             ValueType::DATE => ResultValue::Date(value.get_bytes().unwrap().to_vec()),
             ValueType::DECIMAL => ResultValue::Decimal(value.get_bytes().unwrap().to_vec()),
-<<<<<<< HEAD
-            ValueType::DOUBLE => ResultValue::Double(value.get_bytes().unwrap().to_vec()),
-            ValueType::DURATION => ResultValue::Duration(value.get_bytes().unwrap().to_vec()),
-            ValueType::FLOAT => ResultValue::Float(value.get_bytes().unwrap().to_vec()),
-            ValueType::INET => ResultValue::Inet(value.get_inet().unwrap().to_string()),
-            ValueType::SMALL_INT => ResultValue::SmallInt(value.get_i16().unwrap()),
-            ValueType::TIME => ResultValue::Time(value.get_bytes().unwrap().to_vec()),
-            ValueType::TIMESTAMP => ResultValue::Timestamp(value.get_bytes().unwrap().to_vec()),
-=======
             ValueType::DOUBLE => ResultValue::Double(value.get_f64().unwrap().into()),
             ValueType::DURATION => ResultValue::Duration(value.get_bytes().unwrap().to_vec()),
             ValueType::FLOAT => ResultValue::Float(value.get_f32().unwrap().into()),
@@ -87,7 +64,6 @@
             ValueType::SMALL_INT => ResultValue::SmallInt(value.get_i16().unwrap()),
             ValueType::TIME => ResultValue::Time(value.get_bytes().unwrap().to_vec()),
             ValueType::TIMESTAMP => ResultValue::Timestamp(value.get_i64().unwrap()),
->>>>>>> 5eaeedb2
             ValueType::TIMEUUID => ResultValue::TimeUuid(
                 uuid::Uuid::parse_str(&value.get_uuid().unwrap().to_string()).unwrap(),
             ),
