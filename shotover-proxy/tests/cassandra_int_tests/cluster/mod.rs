use cassandra_protocol::frame::Version;
use shotover_proxy::frame::{cassandra::Tracing, CassandraFrame, CassandraOperation, Frame};
use shotover_proxy::message::Message;
use shotover_proxy::tls::{TlsConnector, TlsConnectorConfig};
use shotover_proxy::transforms::cassandra::sink_cluster::{
    node::{CassandraNode, ConnectionFactory},
    topology::{create_topology_task, TaskConnectionInfo},
};
<<<<<<< HEAD
use std::collections::HashMap;
=======
use std::time::Duration;
>>>>>>> f977b741
use tokio::sync::{mpsc, watch};

pub mod multi_rack;
pub mod single_rack_v3;
pub mod single_rack_v4;

pub async fn run_topology_task(ca_path: Option<&str>, port: Option<u32>) -> Vec<CassandraNode> {
    let port = port.unwrap_or(9042);
    let (nodes_tx, mut nodes_rx) = watch::channel(vec![]);
    let (keyspaces_tx, _keyspaces_rx) = watch::channel(HashMap::new());
    let (task_handshake_tx, task_handshake_rx) = mpsc::channel(1);
    let tls = ca_path.map(|ca_path| {
        TlsConnector::new(TlsConnectorConfig {
            certificate_authority_path: ca_path.into(),
            certificate_path: None,
            private_key_path: None,
            verify_hostname: true,
        })
        .unwrap()
    });

    let mut connection_factory = ConnectionFactory::new(Duration::from_secs(3), tls);
    for message in create_handshake() {
        connection_factory.push_handshake_message(message);
    }

    create_topology_task(nodes_tx, keyspaces_tx, task_handshake_rx, "dc1".to_string());

    // Give the handshake task a hardcoded handshake.
    // Normally the handshake is the handshake that the client gave shotover.
    task_handshake_tx
        .send(TaskConnectionInfo {
            connection_factory: connection_factory.clone(),
            address: format!("172.16.1.2:{port}").parse().unwrap(),
        })
        .await
        .unwrap();

    nodes_rx.changed().await.unwrap();
    let nodes = nodes_rx.borrow().clone();
    nodes
}

fn create_handshake() -> Vec<Message> {
    vec![
        Message::from_frame(Frame::Cassandra(CassandraFrame {
            version: Version::V4,
            stream_id: 64,
            tracing: Tracing::Request(false),
            warnings: vec![],
            operation: CassandraOperation::Startup(b"\0\x01\0\x0bCQL_VERSION\0\x053.0.0".to_vec()),
        })),
        Message::from_frame(Frame::Cassandra(CassandraFrame {
            version: Version::V4,
            stream_id: 128,
            tracing: Tracing::Request(false),
            warnings: vec![],
            operation: CassandraOperation::AuthResponse(
                b"\0\0\0\x14\0cassandra\0cassandra".to_vec(),
            ),
        })),
    ]
}<|MERGE_RESOLUTION|>--- conflicted
+++ resolved
@@ -6,11 +6,8 @@
     node::{CassandraNode, ConnectionFactory},
     topology::{create_topology_task, TaskConnectionInfo},
 };
-<<<<<<< HEAD
 use std::collections::HashMap;
-=======
 use std::time::Duration;
->>>>>>> f977b741
 use tokio::sync::{mpsc, watch};
 
 pub mod multi_rack;
