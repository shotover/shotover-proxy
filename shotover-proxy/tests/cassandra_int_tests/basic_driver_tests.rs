use crate::helpers::ShotoverManager;
use serial_test::serial;
use test_helpers::docker_compose::DockerCompose;

use crate::cassandra_int_tests::cassandra_connection;

mod keyspace {
    use cassandra_cpp::Session;

    use crate::cassandra_int_tests::{
        assert_query_result, assert_query_result_contains_row, run_query, ResultValue,
    };

    fn test_create_keyspace(session: &Session) {
        run_query(session, "CREATE KEYSPACE keyspace_tests_create WITH REPLICATION = { 'class' : 'SimpleStrategy', 'replication_factor' : 1 };");
        assert_query_result(
            session,
            "SELECT release_version FROM system.local",
            &[&[ResultValue::Varchar("3.11.10".into())]],
        );

        assert_query_result_contains_row(
            session,
            "SELECT keyspace_name FROM system_schema.keyspaces;",
            &[ResultValue::Varchar("keyspace_tests_create".into())],
        );
    }

    fn test_use_keyspace(session: &Session) {
        run_query(session, "USE system");

        assert_query_result(
            session,
            "SELECT release_version FROM local",
            &[&[ResultValue::Varchar("3.11.10".into())]],
        );
    }

    fn test_drop_keyspace(session: &Session) {
        run_query(session, "CREATE KEYSPACE keyspace_tests_delete_me WITH REPLICATION = { 'class' : 'SimpleStrategy', 'replication_factor' : 1 };");
        assert_query_result(
            session,
            "SELECT keyspace_name FROM system_schema.keyspaces WHERE keyspace_name='keyspace_tests_delete_me';",
            &[&[ResultValue::Varchar("keyspace_tests_delete_me".into())]],
        );
        run_query(session, "DROP KEYSPACE keyspace_tests_delete_me");
        run_query(
            session,
            "SELECT keyspace_name FROM system_schema.keyspaces WHERE keyspace_name='keyspace_tests_delete_me';",
        );
    }

    fn test_alter_keyspace(session: &Session) {
        run_query(session, "CREATE KEYSPACE keyspace_tests_alter_me WITH REPLICATION = { 'class' : 'SimpleStrategy', 'replication_factor' : 1 } AND DURABLE_WRITES = false;");
        run_query(
            session,
            "ALTER KEYSPACE keyspace_tests_alter_me WITH DURABLE_WRITES = true;",
        );
        assert_query_result(
            session,
            "SELECT durable_writes FROM system_schema.keyspaces WHERE keyspace_name='keyspace_tests_alter_me'",
            &[&[ResultValue::Boolean(true)]],
        );
    }

    pub fn test(session: &Session) {
        test_create_keyspace(session);
        test_use_keyspace(session);
        test_drop_keyspace(session);
        test_alter_keyspace(session);
    }
}

mod table {
    use cassandra_cpp::Session;

    use crate::cassandra_int_tests::{
        assert_query_result, assert_query_result_contains_row,
        assert_query_result_not_contains_row, run_query, ResultValue,
    };

    fn test_create_table(session: &Session) {
        run_query(
            session,
            "CREATE TABLE test_table_keyspace.my_table (id UUID PRIMARY KEY, name text, age int);",
        );
        assert_query_result_contains_row(
            session,
            "SELECT table_name FROM system_schema.tables;",
            &[ResultValue::Varchar("my_table".into())],
        );
    }

    fn test_drop_table(session: &Session) {
        run_query(
            session,
            "CREATE TABLE test_table_keyspace.delete_me (id UUID PRIMARY KEY, name text, age int);",
        );

        assert_query_result_contains_row(
            session,
            "SELECT table_name FROM system_schema.tables;",
            &[ResultValue::Varchar("delete_me".into())],
        );
        run_query(session, "DROP TABLE test_table_keyspace.delete_me;");
        assert_query_result_not_contains_row(
            session,
            "SELECT table_name FROM system_schema.tables;",
            &[ResultValue::Varchar("delete_me".into())],
        );
    }

    fn test_alter_table(session: &Session) {
        run_query(
            session,
            "CREATE TABLE test_table_keyspace.alter_me (id UUID PRIMARY KEY, name text, age int);",
        );

        assert_query_result(session, "SELECT column_name FROM system_schema.columns WHERE keyspace_name = 'test_table_keyspace' AND table_name = 'alter_me' AND column_name = 'age';", &[&[ResultValue::Varchar("age".into())]]);
        run_query(
            session,
            "ALTER TABLE test_table_keyspace.alter_me RENAME id TO new_id",
        );
        assert_query_result(session, "SELECT column_name FROM system_schema.columns WHERE keyspace_name = 'test_table_keyspace' AND table_name = 'alter_me' AND column_name = 'new_id';", &[&[ResultValue::Varchar("new_id".into())]]);
    }

    pub fn test(session: &Session) {
        run_query(session, "CREATE KEYSPACE test_table_keyspace WITH REPLICATION = { 'class' : 'SimpleStrategy', 'replication_factor' : 1 };");
        test_create_table(session);
        test_drop_table(session);
        test_alter_table(session);
    }
}

mod udt {
    use cassandra_cpp::{stmt, Session};

    use crate::cassandra_int_tests::run_query;

    fn test_create_udt(session: &Session) {
        run_query(
            session,
            "CREATE TYPE test_udt_keyspace.test_type_name (foo text, bar int)",
        );
        run_query(
            session,
            "CREATE TABLE test_udt_keyspace.test_table (id int PRIMARY KEY, foo test_type_name);",
        );
        run_query(
            session,
            "INSERT INTO test_udt_keyspace.test_table (id, foo) VALUES (1, {foo: 'yes', bar: 1})",
        );
    }

    fn test_drop_udt(session: &Session) {
        run_query(
            session,
            "CREATE TYPE test_udt_keyspace.test_type_drop_me (foo text, bar int)",
        );
        run_query(session, "DROP TYPE test_udt_keyspace.test_type_drop_me;");
        let statement = stmt!(
            "CREATE TABLE test_udt_keyspace.test_delete_table (id int PRIMARY KEY, foo test_type_drop_me);"
        );
        let result = session.execute(&statement).wait().unwrap_err().to_string();
        assert_eq!(result, "Cassandra detailed error SERVER_INVALID_QUERY: Unknown type test_udt_keyspace.test_type_drop_me");
    }

    pub fn test(session: &Session) {
        run_query(session, "CREATE KEYSPACE test_udt_keyspace WITH REPLICATION = { 'class' : 'SimpleStrategy', 'replication_factor' : 1 };");
        test_create_udt(session);
        test_drop_udt(session);
    }
}

mod native_types {
    use cassandra_cpp::Session;

    use crate::cassandra_int_tests::{assert_query_result, run_query, ResultValue};

    fn select(session: &Session) {
        assert_query_result(
            session,
            "SELECT * from test_native_types_keyspace.native_types_table WHERE id=1",
            &[&[
                ResultValue::Int(1),
                ResultValue::Ascii("ascii string".into()),
                ResultValue::BigInt(1844674407370),
                ResultValue::Blob(vec![0, 0, 0, 0, 0, 0, 0, 10]),
                ResultValue::Boolean(true),
                ResultValue::Date(vec![128, 0, 58, 160]),
                ResultValue::Decimal(vec![0, 0, 0, 3, 4, 87]),
<<<<<<< HEAD
                ResultValue::Double(vec![63, 241, 194, 143, 92, 40, 245, 195]),
                ResultValue::Duration(vec![48, 100, 252, 19, 225, 185, 116, 248, 34]),
                ResultValue::Float(vec![63, 142, 20, 123]),
=======
                ResultValue::Double(1.11.into()),
                ResultValue::Duration(vec![48, 100, 252, 19, 225, 185, 116, 248, 34]),
                ResultValue::Float(1.11.into()),
>>>>>>> 5eaeedb2
                ResultValue::Inet("127.0.0.1".into()),
                ResultValue::SmallInt(32767),
                ResultValue::Varchar("text".into()),
                ResultValue::Time(vec![0, 0, 26, 229, 187, 195, 188, 0]),
<<<<<<< HEAD
                ResultValue::Timestamp(vec![0, 0, 1, 45, 233, 177, 205, 224]),
=======
                ResultValue::Timestamp(1296705900000),
>>>>>>> 5eaeedb2
                ResultValue::TimeUuid(
                    uuid::Uuid::parse_str("84196262-53de-11ec-bf63-0242ac130002").unwrap(),
                ),
                ResultValue::TinyInt(127),
                ResultValue::Uuid(
                    uuid::Uuid::parse_str("84196262-53de-11ec-bf63-0242ac130002").unwrap(),
                ),
                ResultValue::Varchar("varchar".into()),
                ResultValue::VarInt(vec![3, 5, 233]),
            ]],
        )
    }

    fn insert(session: &Session) {
        for i in 0..10 {
            run_query(
                session,
                format!(
                    "INSERT INTO test_native_types_keyspace.native_types_table (
id,
uuid_test,
ascii_test,
bigint_test,
blob_test,
boolean_test,
date_test,
decimal_test,
double_test,
duration_test,
float_test,
inet_test,
smallint_test,
text_test,
time_test,
timestamp_test,
timeuuid_test,
tinyint_test,
varchar_test,
varint_test)
VALUES (
{},
84196262-53de-11ec-bf63-0242ac130002,
'ascii string',
1844674407370,
bigIntAsBlob(10),
true,
'2011-02-03',
1.111,
1.11,
1y12mo7w1d3h2m10s100ms10us1ns,
1.11,
'127.0.0.1',
32767,
'text',
'08:12:54',
'2011-02-03 04:05+0000',
84196262-53de-11ec-bf63-0242ac130002,
127,
'varchar',
198121);",
                    i
                )
                .as_str(),
            );
        }
    }

    pub fn test(session: &Session) {
        run_query(session, "CREATE KEYSPACE test_native_types_keyspace WITH REPLICATION = { 'class' : 'SimpleStrategy', 'replication_factor' : 1 };");
        run_query(
            session,
            "CREATE TABLE test_native_types_keyspace.native_types_table (
id int PRIMARY KEY,
uuid_test UUID,
ascii_test ascii,
bigint_test bigint,
blob_test blob,
boolean_test boolean,
decimal_test decimal,
double_test double,
duration_test duration,
float_test float,
inet_test inet,
smallint_test smallint,
text_test text,
time_test time,
timestamp_test timestamp,
timeuuid_test timeuuid,
tinyint_test tinyint,
varchar_test varchar,
varint_test varint,
date_test date,
);",
        );

        insert(session);
        select(session);
    }
}

mod collections {
    use cassandra_cpp::Session;
    use cassandra_protocol::frame::frame_result::ColType;

    use crate::cassandra_int_tests::{assert_query_result, run_query, ResultValue};

    const NATIVE_COL_TYPES: [ColType; 18] = [
        ColType::Ascii,
        ColType::Bigint,
        ColType::Blob,
        ColType::Boolean,
        ColType::Decimal,
        ColType::Double,
        ColType::Float,
        ColType::Int,
        ColType::Timestamp,
        ColType::Uuid,
        ColType::Varchar,
        ColType::Varint,
        ColType::Timeuuid,
        ColType::Inet,
        ColType::Date,
        ColType::Time,
        ColType::Smallint,
        ColType::Tinyint,
    ];

    const COLLECTION_COL_TYPES: [ColType; 2] = [ColType::Set, ColType::List];

    fn get_type_str(col_type: ColType) -> &'static str {
        match col_type {
            ColType::Custom => "custom",
            ColType::Ascii => "ascii",
            ColType::Bigint => "bigint",
            ColType::Blob => "blob",
            ColType::Boolean => "boolean",
            ColType::Counter => "counter",
            ColType::Decimal => "decimal",
            ColType::Double => "double",
            ColType::Float => "float",
            ColType::Int => "int",
            ColType::Timestamp => "timestamp",
            ColType::Uuid => "uuid",
            ColType::Varchar => "varchar",
            ColType::Varint => "varint",
            ColType::Timeuuid => "timeuuid",
            ColType::Inet => "inet",
            ColType::Date => "date",
            ColType::Time => "time",
            ColType::Smallint => "smallint",
            ColType::Tinyint => "tinyint",
            ColType::List => "list",
            ColType::Map => "map",
            ColType::Set => "set",
            ColType::Udt => "udt",
            ColType::Tuple => "tuple",
            ColType::Null => "null",
        }
    }

    fn get_type_example(col_type: ColType) -> &'static str {
        match col_type {
            ColType::Ascii => "'ascii string'",
            ColType::Bigint => "1844674407370",
            ColType::Blob => "bigIntAsBlob(10)",
            ColType::Boolean => "true",
            ColType::Counter => "12",
            ColType::Decimal => "1.111",
            ColType::Double => "1.11",
            ColType::Float => "1.11",
            ColType::Int => "1",
            ColType::Timestamp => "'2011-02-03 04:05+0000'",
            ColType::Uuid => "84196262-53de-11ec-bf63-0242ac130002",
            ColType::Varchar => "'varchar'",
            ColType::Varint => "198121",
            ColType::Timeuuid => "84196262-53de-11ec-bf63-0242ac130002",
            ColType::Inet => "'127.0.0.1'",
            ColType::Date => "'2011-02-03'",
            ColType::Time => "'08:12:54'",
            ColType::Smallint => "32767",
            ColType::Tinyint => "127",
            _ => panic!("dont have an example for {}", col_type),
        }
    }

    fn get_type_example_result_value(col_type: ColType) -> ResultValue {
        match col_type {
            ColType::Ascii => ResultValue::Ascii("ascii string".into()),
            ColType::Bigint => ResultValue::BigInt(1844674407370),
            ColType::Blob => ResultValue::Blob(vec![0, 0, 0, 0, 0, 0, 0, 10]),
            ColType::Boolean => ResultValue::Boolean(true),
            ColType::Counter => ResultValue::Counter(12),
            ColType::Decimal => ResultValue::Decimal(vec![0, 0, 0, 3, 4, 87]),
<<<<<<< HEAD
            ColType::Double => ResultValue::Double(vec![63, 241, 194, 143, 92, 40, 245, 195]),
            ColType::Float => ResultValue::Float(vec![63, 142, 20, 123]),
            ColType::Int => ResultValue::Int(1),
            ColType::Timestamp => ResultValue::Timestamp(vec![0, 0, 1, 45, 233, 177, 205, 224]),
=======
            ColType::Double => ResultValue::Double(1.11.into()),
            ColType::Float => ResultValue::Float(1.11.into()),
            ColType::Int => ResultValue::Int(1),
            ColType::Timestamp => ResultValue::Timestamp(1296705900000),
>>>>>>> 5eaeedb2
            ColType::Uuid => ResultValue::Uuid(
                uuid::Uuid::parse_str("84196262-53de-11ec-bf63-0242ac130002").unwrap(),
            ),

            ColType::Varchar => ResultValue::Varchar("varchar".into()),
            ColType::Varint => ResultValue::VarInt(vec![3, 5, 233]),
            ColType::Timeuuid => ResultValue::TimeUuid(
                uuid::Uuid::parse_str("84196262-53de-11ec-bf63-0242ac130002").unwrap(),
            ),
            ColType::Inet => ResultValue::Inet("127.0.0.1".into()),
            ColType::Date => ResultValue::Date(vec![128, 0, 58, 160]),
            ColType::Time => ResultValue::Time(vec![0, 0, 26, 229, 187, 195, 188, 0]),
            ColType::Smallint => ResultValue::SmallInt(32767),
            ColType::Tinyint => ResultValue::TinyInt(127),
            _ => panic!("dont have an example for {}", col_type),
        }
    }

    mod list {
        use super::*;

        fn create(session: &Session) {
<<<<<<< HEAD
            // create lists of native types
=======
>>>>>>> 5eaeedb2
            for (i, col_type) in NATIVE_COL_TYPES.iter().enumerate() {
                run_query(
                    session,
                    format!(
                        "CREATE TABLE test_collections_keyspace.test_list_table_{} (id int PRIMARY KEY, my_list list<{}>);",
                        i,
                        get_type_str(*col_type)
                    )
                    .as_str(),
                );
            }

<<<<<<< HEAD
            // create lists of lists and sets
=======
>>>>>>> 5eaeedb2
            for (i, native_col_type) in NATIVE_COL_TYPES.iter().enumerate() {
                for (j, collection_col_type) in COLLECTION_COL_TYPES.iter().enumerate() {
                    run_query(
                    session,
                    format!(
                        "CREATE TABLE test_collections_keyspace.test_list_table_{}_{} (id int PRIMARY KEY, my_list frozen<list<{}<{}>>>);",
                        i,
                        j,
                        get_type_str(*collection_col_type),
                        get_type_str(*native_col_type)
                    )
                    .as_str(),
                );
                }
            }

<<<<<<< HEAD
            // create lists of maps
=======
>>>>>>> 5eaeedb2
            for (i, col_type) in NATIVE_COL_TYPES.iter().enumerate() {
                run_query(session, format!("CREATE TABLE test_collections_keyspace.test_list_table_map_{} (id int PRIMARY KEY, my_list frozen<list<frozen<map<int, {}>>>>);", i, get_type_str(*col_type)).as_str());
            }
        }

        fn insert(session: &Session) {
<<<<<<< HEAD
            // insert lists of native types
=======
>>>>>>> 5eaeedb2
            for (i, col_type) in NATIVE_COL_TYPES.iter().enumerate() {
                let query = format!("INSERT INTO test_collections_keyspace.test_list_table_{} (id, my_list) VALUES ({}, [{}]);", i, i, get_type_example(*col_type));
                run_query(session, query.as_str());
            }

            // test inserting list of sets
            for (i, native_col_type) in NATIVE_COL_TYPES.iter().enumerate() {
                run_query(
                    session,
                    format!(
                        "INSERT INTO test_collections_keyspace.test_list_table_{}_0 (id, my_list) VALUES ({}, [{{{}}}]);",
                        i,
                        i,
                        get_type_example(*native_col_type)
                    )
                    .as_str(),
                );
            }

            // test inserting list of lists
            for (i, native_col_type) in NATIVE_COL_TYPES.iter().enumerate() {
                run_query(
                    session,
                    format!(
                        "INSERT INTO test_collections_keyspace.test_list_table_{}_1 (id, my_list) VALUES ({}, [[{}]]);",
                        i,
                        i,
                        get_type_example(*native_col_type)
                    )
                    .as_str(),
                );
            }

<<<<<<< HEAD
            fn get_map_example(_key: usize, value: &str) -> String {
=======
            fn get_map_example(value: &str) -> String {
>>>>>>> 5eaeedb2
                format!("{{0 : {}}}", value)
            }

            // test inserting list of maps
            for (i, native_col_type) in NATIVE_COL_TYPES.iter().enumerate() {
                run_query(
                    session,
                    format!(
                        "INSERT INTO test_collections_keyspace.test_list_table_map_{} (id, my_list) VALUES ({}, [{}]);",
                        i,
                        i,
<<<<<<< HEAD
                        get_map_example(i, get_type_example(*native_col_type))
=======
                        get_map_example(get_type_example(*native_col_type))
>>>>>>> 5eaeedb2
                    )
                    .as_str(),
                );
            }
        }

        fn select(session: &Session) {
<<<<<<< HEAD
            // select lists of native types
=======
>>>>>>> 5eaeedb2
            for (i, col_type) in NATIVE_COL_TYPES.iter().enumerate() {
                let query = format!(
                    "SELECT my_list FROM test_collections_keyspace.test_list_table_{};",
                    i
                );

                assert_query_result(
                    session,
                    query.as_str(),
                    &[&[ResultValue::List(vec![get_type_example_result_value(
                        *col_type,
                    )])]],
                );
            }

<<<<<<< HEAD
            // test selecting list of sets
=======
            // test inserting list of sets
>>>>>>> 5eaeedb2
            for (i, native_col_type) in NATIVE_COL_TYPES.iter().enumerate() {
                assert_query_result(
                    session,
                    format!(
                        "SELECT my_list FROM test_collections_keyspace.test_list_table_{}_0;",
                        i
                    )
                    .as_str(),
                    &[&[ResultValue::List(vec![ResultValue::Set(vec![
                        get_type_example_result_value(*native_col_type),
                    ])])]],
                );
            }

<<<<<<< HEAD
            // test selecting list of lists
            for (i, native_col_type) in NATIVE_COL_TYPES.iter().enumerate() {
                assert_query_result(
                    session,
                    format!(
                        "SELECT my_list FROM test_collections_keyspace.test_list_table_{}_1;",
                        i
                    )
                    .as_str(),
                    &[&[ResultValue::List(vec![ResultValue::List(vec![
                        get_type_example_result_value(*native_col_type),
                    ])])]],
                );
            }

            // test selecting list of maps
=======
            // test inserting list of maps
>>>>>>> 5eaeedb2
            for (i, native_col_type) in NATIVE_COL_TYPES.iter().enumerate() {
                assert_query_result(
                    session,
                    format!(
                        "SELECT my_list FROM test_collections_keyspace.test_list_table_map_{};",
                        i,
                    )
                    .as_str(),
                    &[&[ResultValue::List(vec![ResultValue::Map(vec![(
                        ResultValue::Int(0),
                        get_type_example_result_value(*native_col_type),
                    )])])]],
                );
            }
        }

        pub fn test(session: &Session) {
            create(session);
            insert(session);
            select(session);
        }
    }

<<<<<<< HEAD
    mod set {
        use super::*;

        fn create(session: &Session) {
            // create sets of native types
            for (i, col_type) in NATIVE_COL_TYPES.iter().enumerate() {
                run_query(
                    session,
                    format!(
                        "CREATE TABLE test_collections_keyspace.test_set_table_{} (id int PRIMARY KEY, my_set set<{}>);",
                        i,
                        get_type_str(*col_type)
                    )
                    .as_str(),
                );
            }

            // create sets of lists and sets
            for (i, native_col_type) in NATIVE_COL_TYPES.iter().enumerate() {
                for (j, collection_col_type) in COLLECTION_COL_TYPES.iter().enumerate() {
                    run_query(
                    session,
                    format!(
                        "CREATE TABLE test_collections_keyspace.test_set_table_{}_{} (id int PRIMARY KEY, my_set frozen<set<{}<{}>>>);",
                        i,
                        j,
                        get_type_str(*collection_col_type),
                        get_type_str(*native_col_type)
                    )
                    .as_str(),
                );
                }
            }

            // create sets of maps
            for (i, col_type) in NATIVE_COL_TYPES.iter().enumerate() {
                run_query(session, format!("CREATE TABLE test_collections_keyspace.test_set_table_map_{} (id int PRIMARY KEY, my_set frozen<set<frozen<map<int, {}>>>>);", i, get_type_str(*col_type)).as_str());
            }
        }

        fn insert(session: &Session) {
            // insert lists of native types
            for (i, col_type) in NATIVE_COL_TYPES.iter().enumerate() {
                let query = format!("INSERT INTO test_collections_keyspace.test_set_table_{} (id, my_set) VALUES ({}, {{{}}});", i, i, get_type_example(*col_type));
                run_query(session, query.as_str());
            }

            // test inserting sets of sets
            for (i, native_col_type) in NATIVE_COL_TYPES.iter().enumerate() {
                run_query(
                    session,
                    format!(
                        "INSERT INTO test_collections_keyspace.test_set_table_{}_0 (id, my_set) VALUES ({}, {{{{{}}}}});",
                        i,
                        i,
                        get_type_example(*native_col_type)
                    )
                    .as_str(),
                );
            }

            // test inserting set of lists
            for (i, native_col_type) in NATIVE_COL_TYPES.iter().enumerate() {
                run_query(
                    session,
                    format!(
                        "INSERT INTO test_collections_keyspace.test_set_table_{}_1 (id, my_set) VALUES ({}, {{[{}]}});",
                        i,
                        i,
                        get_type_example(*native_col_type)
                    )
                    .as_str(),
                );
            }

            fn get_map_example(_key: usize, value: &str) -> String {
                format!("{{0 : {}}}", value)
            }

            // test inserting set of maps
            for (i, native_col_type) in NATIVE_COL_TYPES.iter().enumerate() {
                run_query(
                    session,
                    format!(
                        "INSERT INTO test_collections_keyspace.test_set_table_map_{} (id, my_set) VALUES ({}, {{{}}});",
                        i,
                        i,
                        get_map_example(i, get_type_example(*native_col_type))
                    )
                    .as_str(),
                );
            }
        }

        fn select(session: &Session) {
            // select sets of native types
            for (i, col_type) in NATIVE_COL_TYPES.iter().enumerate() {
                let query = format!(
                    "SELECT my_set FROM test_collections_keyspace.test_set_table_{};",
                    i
                );

                assert_query_result(
                    session,
                    query.as_str(),
                    &[&[ResultValue::Set(vec![get_type_example_result_value(
                        *col_type,
                    )])]],
                );
            }

            // test selecting set of sets
            for (i, native_col_type) in NATIVE_COL_TYPES.iter().enumerate() {
                assert_query_result(
                    session,
                    format!(
                        "SELECT my_set FROM test_collections_keyspace.test_set_table_{}_0;",
                        i
                    )
                    .as_str(),
                    &[&[ResultValue::Set(vec![ResultValue::Set(vec![
                        get_type_example_result_value(*native_col_type),
                    ])])]],
                );
            }

            // test selecting set of lists
            for (i, native_col_type) in NATIVE_COL_TYPES.iter().enumerate() {
                assert_query_result(
                    session,
                    format!(
                        "SELECT my_set FROM test_collections_keyspace.test_set_table_{}_1;",
                        i
                    )
                    .as_str(),
                    &[&[ResultValue::Set(vec![ResultValue::List(vec![
                        get_type_example_result_value(*native_col_type),
                    ])])]],
                );
            }

            // test selecting set  of maps
            for (i, native_col_type) in NATIVE_COL_TYPES.iter().enumerate() {
                assert_query_result(
                    session,
                    format!(
                        "SELECT my_set FROM test_collections_keyspace.test_set_table_map_{};",
                        i,
                    )
                    .as_str(),
                    &[&[ResultValue::Set(vec![ResultValue::Map(vec![(
                        ResultValue::Int(0),
                        get_type_example_result_value(*native_col_type),
                    )])])]],
                );
            }
        }

        pub fn test(session: &Session) {
            create(session);
            insert(session);
            select(session);
        }
    }

=======
>>>>>>> 5eaeedb2
    pub fn test(session: &Session) {
        run_query(session, "CREATE KEYSPACE test_collections_keyspace WITH REPLICATION = { 'class' : 'SimpleStrategy', 'replication_factor' : 1 };");

        list::test(session);
<<<<<<< HEAD
        set::test(session);
=======
>>>>>>> 5eaeedb2
    }
}

mod functions {
    use cassandra_cpp::{stmt, Session};

    use crate::cassandra_int_tests::{assert_query_result, run_query, ResultValue};

    fn drop_function(session: &Session) {
        assert_query_result(session, "SELECT test_function_keyspace.my_function(x, y) FROM test_function_keyspace.test_function_table WHERE id=1;", &[&[ResultValue::Int(4)]]);
        run_query(session, "DROP FUNCTION test_function_keyspace.my_function");

        let statement = stmt!("SELECT test_function_keyspace.my_function(x) FROM test_function_keyspace.test_function_table WHERE id=1;");
        let result = session.execute(&statement).wait().unwrap_err().to_string();

        assert_eq!(result, "Cassandra detailed error SERVER_INVALID_QUERY: Unknown function 'test_function_keyspace.my_function'");
    }

    fn create_function(session: &Session) {
        run_query(
            session,
            "CREATE FUNCTION test_function_keyspace.my_function (a int, b int) RETURNS NULL ON NULL INPUT RETURNS int LANGUAGE javascript AS 'a * b';",
        );
        assert_query_result(session, "SELECT test_function_keyspace.my_function(x, y) FROM test_function_keyspace.test_function_table;",&[&[ResultValue::Int(4)], &[ResultValue::Int(9)], &[ResultValue::Int(16)]]);
    }

    pub fn test(session: &Session) {
        run_query(session, "CREATE KEYSPACE test_function_keyspace WITH REPLICATION = { 'class' : 'SimpleStrategy', 'replication_factor' : 1 };");
        run_query(
            session,
            "CREATE TABLE test_function_keyspace.test_function_table (id int PRIMARY KEY, x int, y int);",
        );
        run_query(
            session,
            r#"BEGIN BATCH
INSERT INTO test_function_keyspace.test_function_table (id, x, y) VALUES (1, 2, 2);
INSERT INTO test_function_keyspace.test_function_table (id, x, y) VALUES (2, 3, 3);
INSERT INTO test_function_keyspace.test_function_table (id, x, y) VALUES (3, 4, 4);
APPLY BATCH;"#,
        );

        create_function(session);
        drop_function(session);
    }
}

mod cache {
    use cassandra_cpp::Session;
    use redis::Commands;
    use std::collections::HashSet;

    use crate::cassandra_int_tests::{assert_query_result, run_query, ResultValue};

    pub fn test(cassandra_session: &Session, redis_connection: &mut redis::Connection) {
        test_batch_insert(cassandra_session, redis_connection);
        test_simple(cassandra_session, redis_connection);
    }

    fn test_batch_insert(cassandra_session: &Session, redis_connection: &mut redis::Connection) {
        redis::cmd("FLUSHDB").execute(redis_connection);

        run_query(cassandra_session, "CREATE KEYSPACE test_cache_keyspace_batch_insert WITH REPLICATION = { 'class' : 'SimpleStrategy', 'replication_factor' : 1 };");
        run_query(
            cassandra_session,
            "CREATE TABLE test_cache_keyspace_batch_insert.test_table (id int PRIMARY KEY, x int, name varchar);",
        );
        run_query(
            cassandra_session,
            r#"BEGIN BATCH
                INSERT INTO test_cache_keyspace_batch_insert.test_table (id, x, name) VALUES (1, 11, 'foo');
                INSERT INTO test_cache_keyspace_batch_insert.test_table (id, x, name) VALUES (2, 12, 'bar');
                INSERT INTO test_cache_keyspace_batch_insert.test_table (id, x, name) VALUES (3, 13, 'baz');
            APPLY BATCH;"#,
        );

        // TODO: SELECTS without a WHERE do not get cached
        assert_query_result(
            cassandra_session,
            "SELECT id, x, name FROM test_cache_keyspace_batch_insert.test_table",
            &[
                &[
                    ResultValue::Int(1),
                    ResultValue::Int(11),
                    ResultValue::Varchar("foo".into()),
                ],
                &[
                    ResultValue::Int(2),
                    ResultValue::Int(12),
                    ResultValue::Varchar("bar".into()),
                ],
                &[
                    ResultValue::Int(3),
                    ResultValue::Int(13),
                    ResultValue::Varchar("baz".into()),
                ],
            ],
        );

        // query against the primary key
        assert_query_result(
            cassandra_session,
            "SELECT id, x, name FROM test_cache_keyspace_batch_insert.test_table WHERE id=1",
            &[],
        );

        // query against some other field
        assert_query_result(
            cassandra_session,
            "SELECT id, x, name FROM test_cache_keyspace_batch_insert.test_table WHERE x=11",
            &[],
        );

        // Insert a dummy key to ensure the keys command is working correctly, we can remove this later.
        redis_connection
            .set::<&str, i32, ()>("dummy_key", 1)
            .unwrap();
        let result: Vec<String> = redis_connection.keys("*").unwrap();
        assert_eq!(result, ["dummy_key".to_string()]);
    }

    fn test_simple(cassandra_session: &Session, redis_connection: &mut redis::Connection) {
        redis::cmd("FLUSHDB").execute(redis_connection);

        run_query(cassandra_session, "CREATE KEYSPACE test_cache_keyspace_simple WITH REPLICATION = { 'class' : 'SimpleStrategy', 'replication_factor' : 1 };");
        run_query(
            cassandra_session,
            "CREATE TABLE test_cache_keyspace_simple.test_table (id int PRIMARY KEY, x int, name varchar);",
        );

        run_query(
            cassandra_session,
            "INSERT INTO test_cache_keyspace_simple.test_table (id, x, name) VALUES (1, 11, 'foo');",
        );
        run_query(
            cassandra_session,
            "INSERT INTO test_cache_keyspace_simple.test_table (id, x, name) VALUES (2, 12, 'bar');",
        );
        run_query(
            cassandra_session,
            "INSERT INTO test_cache_keyspace_simple.test_table (id, x, name) VALUES (3, 13, 'baz');",
        );

        // TODO: SELECTS without a WHERE do not get cached
        assert_query_result(
            cassandra_session,
            "SELECT id, x, name FROM test_cache_keyspace_simple.test_table",
            &[],
        );

        // query against the primary key
        assert_query_result(
            cassandra_session,
            "SELECT id, x, name FROM test_cache_keyspace_simple.test_table WHERE id=1",
            &[],
        );

        // query against some other field
        assert_query_result(
            cassandra_session,
            "SELECT id, x, name FROM test_cache_keyspace_simple.test_table WHERE x=11",
            &[],
        );

        let result: HashSet<String> = redis_connection.keys("*").unwrap();
        let expected: HashSet<String> =
            ["1", "2", "3"].into_iter().map(|x| x.to_string()).collect();
        assert_eq!(result, expected);

        assert_sorted_set_equals(redis_connection, "1", &["1:11", "1:foo"]);
        assert_sorted_set_equals(redis_connection, "2", &["2:12", "2:bar"]);
        assert_sorted_set_equals(redis_connection, "3", &["3:13", "3:baz"]);
    }

    fn assert_sorted_set_equals(
        redis_connection: &mut redis::Connection,
        key: &str,
        expected_values: &[&str],
    ) {
        let expected_values: HashSet<String> =
            expected_values.iter().map(|x| x.to_string()).collect();
        let values = redis_connection
            .zrange::<&str, HashSet<String>>(key, 0, -1)
            .unwrap();
        assert_eq!(values, expected_values)
    }
}

#[test]
#[serial]
fn test_cluster() {
    let _compose = DockerCompose::new("examples/cassandra-cluster/docker-compose.yml")
        .wait_for_n_t("Startup complete", 3, 90);

    let _handles: Vec<_> = [
        "examples/cassandra-cluster/topology1.yaml",
        "examples/cassandra-cluster/topology2.yaml",
        "examples/cassandra-cluster/topology3.yaml",
    ]
    .into_iter()
    .map(ShotoverManager::from_topology_file_without_observability)
    .collect();

    let connection = cassandra_connection("127.0.0.1", 9042);

    keyspace::test(&connection);
    table::test(&connection);
    udt::test(&connection);
    native_types::test(&connection);
    collections::test(&connection);
    functions::test(&connection);
}

#[test]
#[serial]
fn test_passthrough() {
    let _compose = DockerCompose::new("examples/cassandra-passthrough/docker-compose.yml")
        .wait_for_n_t("Startup complete", 1, 90);

    let _shotover_manager =
        ShotoverManager::from_topology_file("examples/cassandra-passthrough/topology.yaml");

    let connection = cassandra_connection("127.0.0.1", 9042);

    keyspace::test(&connection);
    table::test(&connection);
    udt::test(&connection);
    native_types::test(&connection);
    collections::test(&connection);
    functions::test(&connection);
}

#[test]
#[serial]
fn test_cassandra_redis_cache() {
    let _compose = DockerCompose::new("examples/cassandra-redis-cache/docker-compose.yml")
        .wait_for_n_t("Startup complete", 1, 90);

    let shotover_manager =
        ShotoverManager::from_topology_file("examples/cassandra-redis-cache/topology.yaml");

    let mut redis_connection = shotover_manager.redis_connection(6379);
    let connection = cassandra_connection("127.0.0.1", 9042);

    keyspace::test(&connection);
    table::test(&connection);
    udt::test(&connection);
    functions::test(&connection);
    cache::test(&connection, &mut redis_connection);
}<|MERGE_RESOLUTION|>--- conflicted
+++ resolved
@@ -189,24 +189,14 @@
                 ResultValue::Boolean(true),
                 ResultValue::Date(vec![128, 0, 58, 160]),
                 ResultValue::Decimal(vec![0, 0, 0, 3, 4, 87]),
-<<<<<<< HEAD
-                ResultValue::Double(vec![63, 241, 194, 143, 92, 40, 245, 195]),
-                ResultValue::Duration(vec![48, 100, 252, 19, 225, 185, 116, 248, 34]),
-                ResultValue::Float(vec![63, 142, 20, 123]),
-=======
                 ResultValue::Double(1.11.into()),
                 ResultValue::Duration(vec![48, 100, 252, 19, 225, 185, 116, 248, 34]),
                 ResultValue::Float(1.11.into()),
->>>>>>> 5eaeedb2
                 ResultValue::Inet("127.0.0.1".into()),
                 ResultValue::SmallInt(32767),
                 ResultValue::Varchar("text".into()),
                 ResultValue::Time(vec![0, 0, 26, 229, 187, 195, 188, 0]),
-<<<<<<< HEAD
-                ResultValue::Timestamp(vec![0, 0, 1, 45, 233, 177, 205, 224]),
-=======
                 ResultValue::Timestamp(1296705900000),
->>>>>>> 5eaeedb2
                 ResultValue::TimeUuid(
                     uuid::Uuid::parse_str("84196262-53de-11ec-bf63-0242ac130002").unwrap(),
                 ),
@@ -400,17 +390,10 @@
             ColType::Boolean => ResultValue::Boolean(true),
             ColType::Counter => ResultValue::Counter(12),
             ColType::Decimal => ResultValue::Decimal(vec![0, 0, 0, 3, 4, 87]),
-<<<<<<< HEAD
-            ColType::Double => ResultValue::Double(vec![63, 241, 194, 143, 92, 40, 245, 195]),
-            ColType::Float => ResultValue::Float(vec![63, 142, 20, 123]),
-            ColType::Int => ResultValue::Int(1),
-            ColType::Timestamp => ResultValue::Timestamp(vec![0, 0, 1, 45, 233, 177, 205, 224]),
-=======
             ColType::Double => ResultValue::Double(1.11.into()),
             ColType::Float => ResultValue::Float(1.11.into()),
             ColType::Int => ResultValue::Int(1),
             ColType::Timestamp => ResultValue::Timestamp(1296705900000),
->>>>>>> 5eaeedb2
             ColType::Uuid => ResultValue::Uuid(
                 uuid::Uuid::parse_str("84196262-53de-11ec-bf63-0242ac130002").unwrap(),
             ),
@@ -433,10 +416,7 @@
         use super::*;
 
         fn create(session: &Session) {
-<<<<<<< HEAD
             // create lists of native types
-=======
->>>>>>> 5eaeedb2
             for (i, col_type) in NATIVE_COL_TYPES.iter().enumerate() {
                 run_query(
                     session,
@@ -449,10 +429,7 @@
                 );
             }
 
-<<<<<<< HEAD
             // create lists of lists and sets
-=======
->>>>>>> 5eaeedb2
             for (i, native_col_type) in NATIVE_COL_TYPES.iter().enumerate() {
                 for (j, collection_col_type) in COLLECTION_COL_TYPES.iter().enumerate() {
                     run_query(
@@ -469,20 +446,14 @@
                 }
             }
 
-<<<<<<< HEAD
             // create lists of maps
-=======
->>>>>>> 5eaeedb2
             for (i, col_type) in NATIVE_COL_TYPES.iter().enumerate() {
                 run_query(session, format!("CREATE TABLE test_collections_keyspace.test_list_table_map_{} (id int PRIMARY KEY, my_list frozen<list<frozen<map<int, {}>>>>);", i, get_type_str(*col_type)).as_str());
             }
         }
 
         fn insert(session: &Session) {
-<<<<<<< HEAD
             // insert lists of native types
-=======
->>>>>>> 5eaeedb2
             for (i, col_type) in NATIVE_COL_TYPES.iter().enumerate() {
                 let query = format!("INSERT INTO test_collections_keyspace.test_list_table_{} (id, my_list) VALUES ({}, [{}]);", i, i, get_type_example(*col_type));
                 run_query(session, query.as_str());
@@ -516,11 +487,7 @@
                 );
             }
 
-<<<<<<< HEAD
-            fn get_map_example(_key: usize, value: &str) -> String {
-=======
             fn get_map_example(value: &str) -> String {
->>>>>>> 5eaeedb2
                 format!("{{0 : {}}}", value)
             }
 
@@ -532,11 +499,7 @@
                         "INSERT INTO test_collections_keyspace.test_list_table_map_{} (id, my_list) VALUES ({}, [{}]);",
                         i,
                         i,
-<<<<<<< HEAD
-                        get_map_example(i, get_type_example(*native_col_type))
-=======
                         get_map_example(get_type_example(*native_col_type))
->>>>>>> 5eaeedb2
                     )
                     .as_str(),
                 );
@@ -544,10 +507,7 @@
         }
 
         fn select(session: &Session) {
-<<<<<<< HEAD
             // select lists of native types
-=======
->>>>>>> 5eaeedb2
             for (i, col_type) in NATIVE_COL_TYPES.iter().enumerate() {
                 let query = format!(
                     "SELECT my_list FROM test_collections_keyspace.test_list_table_{};",
@@ -563,11 +523,7 @@
                 );
             }
 
-<<<<<<< HEAD
             // test selecting list of sets
-=======
-            // test inserting list of sets
->>>>>>> 5eaeedb2
             for (i, native_col_type) in NATIVE_COL_TYPES.iter().enumerate() {
                 assert_query_result(
                     session,
@@ -582,7 +538,6 @@
                 );
             }
 
-<<<<<<< HEAD
             // test selecting list of lists
             for (i, native_col_type) in NATIVE_COL_TYPES.iter().enumerate() {
                 assert_query_result(
@@ -599,9 +554,6 @@
             }
 
             // test selecting list of maps
-=======
-            // test inserting list of maps
->>>>>>> 5eaeedb2
             for (i, native_col_type) in NATIVE_COL_TYPES.iter().enumerate() {
                 assert_query_result(
                     session,
@@ -625,7 +577,6 @@
         }
     }
 
-<<<<<<< HEAD
     mod set {
         use super::*;
 
@@ -791,16 +742,11 @@
         }
     }
 
-=======
->>>>>>> 5eaeedb2
     pub fn test(session: &Session) {
         run_query(session, "CREATE KEYSPACE test_collections_keyspace WITH REPLICATION = { 'class' : 'SimpleStrategy', 'replication_factor' : 1 };");
 
         list::test(session);
-<<<<<<< HEAD
         set::test(session);
-=======
->>>>>>> 5eaeedb2
     }
 }
 
