--- conflicted
+++ resolved
@@ -1387,7 +1387,6 @@
         );
         if let ResultValue::Varchar(value) = &result[0][2] {
             assert_eq!("I am gonna get encrypted!!", value);
-            //assert!(value.starts_with("{\"Ciphertext"));
         } else {
             panic!("expected 3rd column to be ResultValue::Varchar in {result:?}");
         }
@@ -1681,30 +1680,6 @@
         let rewrite_port_connection = shotover_manager.cassandra_connection("127.0.0.1", 9044);
         table::test(&rewrite_port_connection); // run some basic tests to confirm it works as normal
 
-<<<<<<< HEAD
-    {
-        assert_query_result(
-            &normal_connection,
-            "SELECT data_center, native_port, rack FROM system.peers_v2;",
-            &[&[
-                ResultValue::Varchar("dc1".into()),
-                ResultValue::Int(9042),
-                ResultValue::Varchar("West".into()),
-            ]],
-        );
-        assert_query_result(
-            &normal_connection,
-            "SELECT native_port FROM system.peers_v2;",
-            &[&[ResultValue::Int(9042)]],
-        );
-
-        assert_query_result(
-            &normal_connection,
-            "SELECT native_port as foo FROM system.peers_v2;",
-            &[&[ResultValue::Int(9042)]],
-        );
-    }
-=======
         {
             assert_query_result(
                 &normal_connection,
@@ -1720,8 +1695,13 @@
                 "SELECT native_port FROM system.peers_v2;",
                 &[&[ResultValue::Int(9042)]],
             );
-        }
->>>>>>> b7ca9139
+
+            assert_query_result(
+                &normal_connection,
+                "SELECT native_port as foo FROM system.peers_v2;",
+                &[&[ResultValue::Int(9042)]],
+            );
+        }
 
         {
             assert_query_result(
@@ -1740,40 +1720,22 @@
                 &[&[ResultValue::Int(9044)]],
             );
 
-<<<<<<< HEAD
-        assert_query_result(
-            &rewrite_port_connection,
-            "SELECT native_port as foo FROM system.peers_v2;",
-            &[&[ResultValue::Int(9044)]],
-        );
-
-        assert_query_result(
-            &rewrite_port_connection,
-            "SELECT native_port, native_port FROM system.peers_v2;",
-            &[&[ResultValue::Int(9044), ResultValue::Int(9044)]],
-        );
-
-        assert_query_result(
-            &rewrite_port_connection,
-            "SELECT native_port, native_port as some_port FROM system.peers_v2;",
-            &[&[ResultValue::Int(9044), ResultValue::Int(9044)]],
-=======
             assert_query_result(
                 &rewrite_port_connection,
                 "SELECT native_port as foo FROM system.peers_v2;",
-                &[&[ResultValue::Int(9042)]],
+                &[&[ResultValue::Int(9044)]],
             );
 
             assert_query_result(
                 &rewrite_port_connection,
                 "SELECT native_port, native_port FROM system.peers_v2;",
-                &[&[ResultValue::Int(9044), ResultValue::Int(9042)]],
+                &[&[ResultValue::Int(9044), ResultValue::Int(9044)]],
             );
 
             assert_query_result(
                 &rewrite_port_connection,
                 "SELECT native_port, native_port as some_port FROM system.peers_v2;",
-                &[&[ResultValue::Int(9044), ResultValue::Int(9042)]],
+                &[&[ResultValue::Int(9044), ResultValue::Int(9044)]],
             );
 
             let result = execute_query(&rewrite_port_connection, "SELECT * FROM system.peers_v2;");
@@ -1789,7 +1751,6 @@
 
         let shotover_manager = ShotoverManager::from_topology_file(
             "tests/test-configs/cassandra-peers-rewrite/topology.yaml",
->>>>>>> b7ca9139
         );
 
         let connection = shotover_manager.cassandra_connection("127.0.0.1", 9044);
