use bytes::BufMut;
#[cfg(feature = "cassandra-cpp-driver-tests")]
use cassandra_cpp::{
    stmt, Batch, BatchType, CassErrorCode, CassResult, Cluster, Error, ErrorKind,
    PreparedStatement as PreparedStatementCpp, Session as DatastaxSession, Ssl, Value, ValueType,
};
#[cfg(feature = "cassandra-cpp-driver-tests")]
use cassandra_protocol::frame::message_error::ErrorType;
use cassandra_protocol::types::IntoRustByIndex;
use cassandra_protocol::{
    frame::message_error::ErrorBody,
    types::cassandra_type::{wrapper_fn, CassandraType},
};
use cdrs_tokio::query::QueryParamsBuilder;
use cdrs_tokio::statement::StatementParams;
use cdrs_tokio::{
    authenticators::StaticPasswordAuthenticatorProvider,
    cluster::session::{Session as CdrsTokioSession, SessionBuilder, TcpSessionBuilder},
    cluster::{NodeAddress, NodeTcpConfigBuilder, TcpConnectionManager},
    frame::{
        message_response::ResponseBody, message_result::ResResultBody, Envelope, Serialize, Version,
    },
    load_balancing::RoundRobinLoadBalancingStrategy,
    query::{BatchQueryBuilder, PreparedQuery as CdrsTokioPreparedQuery},
    query_values,
    transport::TransportTcp,
    types::prelude::Error as CdrsError,
};
use openssl::ssl::{SslContext, SslMethod};
use ordered_float::OrderedFloat;
use scylla::batch::Batch as ScyllaBatch;
use scylla::frame::response::result::CqlValue;
use scylla::frame::types::Consistency;
use scylla::prepared_statement::PreparedStatement as PreparedStatementScylla;
use scylla::{Session as SessionScylla, SessionBuilder as SessionBuilderScylla};
#[cfg(feature = "cassandra-cpp-driver-tests")]
use std::fs::read_to_string;
use std::net::IpAddr;
use std::sync::Arc;

#[derive(Debug)]
pub enum PreparedQuery {
    #[cfg(feature = "cassandra-cpp-driver-tests")]
    Datastax(PreparedStatementCpp),
    CdrsTokio(CdrsTokioPreparedQuery),
    Scylla(PreparedStatementScylla),
}

impl PreparedQuery {
    #[cfg(feature = "cassandra-cpp-driver-tests")]
    pub fn as_datastax(&self) -> &PreparedStatementCpp {
        match self {
            PreparedQuery::Datastax(p) => p,
            _ => panic!("Not PreparedQuery::Datastax"),
        }
    }

    pub fn as_cdrs(&self) -> &CdrsTokioPreparedQuery {
        match self {
            PreparedQuery::CdrsTokio(p) => p,
            _ => panic!("Not PreparedQuery::CdrsTokio"),
        }
    }

    pub fn as_scylla(&self) -> &PreparedStatementScylla {
        match self {
            PreparedQuery::Scylla(s) => s,
            _ => panic!("Not PreparedQuery::Scylla"),
        }
    }
}

#[cfg(feature = "cassandra-cpp-driver-tests")]
fn cpp_error_to_cdrs(code: CassErrorCode, message: String) -> ErrorBody {
    ErrorBody {
        ty: match code {
            CassErrorCode::SERVER_INVALID_QUERY => ErrorType::Invalid,
            CassErrorCode::SERVER_OVERLOADED => ErrorType::Overloaded,
            _ => unimplemented!("{code:?} is not implemented"),
        },
        message,
    }
}

#[allow(dead_code)]
#[derive(Copy, Clone, Eq, PartialEq)]
pub enum CassandraDriver {
    #[cfg(feature = "cassandra-cpp-driver-tests")]
    Datastax,
    CdrsTokio,
    Scylla,
}

type CdrsTokioSessionInstance = CdrsTokioSession<
    TransportTcp,
    TcpConnectionManager,
    RoundRobinLoadBalancingStrategy<TransportTcp, TcpConnectionManager>,
>;

pub enum CassandraConnection {
    #[cfg(feature = "cassandra-cpp-driver-tests")]
    Datastax {
        session: DatastaxSession,
        schema_awaiter: Option<SessionScylla>,
    },
    CdrsTokio {
        session: CdrsTokioSessionInstance,
        schema_awaiter: Option<SessionScylla>,
    },
    Scylla {
        session: SessionScylla,
        schema_awaiter: Option<SessionScylla>,
    },
}

impl CassandraConnection {
    #[allow(dead_code)]
    pub async fn new(contact_points: &str, port: u16, driver: CassandraDriver) -> Self {
        for contact_point in contact_points.split(',') {
            test_helpers::wait_for_socket_to_open(contact_point, port);
        }

        match driver {
            #[cfg(feature = "cassandra-cpp-driver-tests")]
            CassandraDriver::Datastax => {
                cassandra_cpp::set_log_logger();
                let mut cluster = Cluster::default();
                cluster.set_contact_points(contact_points).unwrap();
                cluster.set_credentials("cassandra", "cassandra").unwrap();
                cluster.set_port(port).unwrap();
                cluster.set_load_balance_round_robin();

                CassandraConnection::Datastax {
                    session: cluster
                        .connect_async()
                        .await
                        // By default unwrap uses the Debug formatter `{:?}` which is extremely noisy for the error type returned by `connect()`.
                        // So we instead force the Display formatter `{}` on the error.
                        .map_err(|err| format!("{err}"))
                        .unwrap(),
                    schema_awaiter: None,
                }
            }
            CassandraDriver::CdrsTokio => {
                let user = "cassandra";
                let password = "cassandra";
                let auth = StaticPasswordAuthenticatorProvider::new(&user, &password);

                let node_addresses = contact_points
                    .split(',')
                    .map(|contact_point| NodeAddress::from(format!("{contact_point}:{port}")))
                    .collect::<Vec<NodeAddress>>();

                let config = NodeTcpConfigBuilder::new()
                    .with_contact_points(node_addresses)
                    .with_authenticator_provider(Arc::new(auth))
                    .build()
                    .await
                    .unwrap();

                let session =
                    TcpSessionBuilder::new(RoundRobinLoadBalancingStrategy::new(), config)
                        .build()
                        .unwrap();
                CassandraConnection::CdrsTokio {
                    session,
                    schema_awaiter: None,
                }
            }
            CassandraDriver::Scylla => {
                let session = SessionBuilderScylla::new()
                    .known_nodes(
                        &contact_points
                            .split(',')
                            .map(|contact_point| format!("{contact_point}:{port}"))
                            .collect::<Vec<String>>(),
                    )
                    .user("cassandra", "cassandra")
                    .default_consistency(Consistency::One)
                    .build()
                    .await
                    .unwrap();

                CassandraConnection::Scylla {
                    session,
                    schema_awaiter: None,
                }
            }
        }
    }

    #[allow(dead_code)]
    pub fn as_cdrs(&self) -> &CdrsTokioSessionInstance {
        match self {
            Self::CdrsTokio { session, .. } => session,
            _ => panic!("Not CdrsTokio"),
        }
    }

    #[allow(dead_code)]
    pub fn is(&self, drivers: &[CassandraDriver]) -> bool {
        match self {
            Self::CdrsTokio { .. } => drivers.contains(&CassandraDriver::CdrsTokio),
            #[cfg(feature = "cassandra-cpp-driver-tests")]
            Self::Datastax { .. } => drivers.contains(&CassandraDriver::Datastax),
            Self::Scylla { .. } => drivers.contains(&CassandraDriver::Scylla),
        }
    }

    #[cfg(feature = "cassandra-cpp-driver-tests")]
    #[allow(dead_code)]
    pub fn as_datastax(&self) -> &DatastaxSession {
        match self {
            Self::Datastax { session, .. } => session,
            _ => panic!("Not Datastax"),
        }
    }

    #[allow(dead_code, unused_variables)]
    pub async fn new_tls(
        contact_points: &str,
        port: u16,
        ca_cert_path: &str,
        driver: CassandraDriver,
    ) -> Self {
        match driver {
            #[cfg(feature = "cassandra-cpp-driver-tests")]
            CassandraDriver::Datastax => {
                cassandra_cpp::set_log_logger();
                let ca_cert = read_to_string(ca_cert_path).unwrap();
                let mut ssl = Ssl::default();
                Ssl::add_trusted_cert(&mut ssl, &ca_cert).unwrap();

                for contact_point in contact_points.split(',') {
                    test_helpers::wait_for_socket_to_open(contact_point, port);
                }

                let mut cluster = Cluster::default();
                cluster.set_credentials("cassandra", "cassandra").unwrap();
                cluster.set_contact_points(contact_points).unwrap();
                cluster.set_port(port).ok();
                cluster.set_load_balance_round_robin();
                cluster.set_ssl(&mut ssl);

                CassandraConnection::Datastax {
                    session: cluster.connect_async().await.unwrap(),
                    schema_awaiter: None,
                }
            }
            // TODO actually implement TLS for cdrs-tokio
            CassandraDriver::CdrsTokio => todo!(),
            CassandraDriver::Scylla => todo!(),
        }
    }

    #[allow(dead_code)]
    pub async fn enable_schema_awaiter(&mut self, direct_node: &str, ca_cert: Option<&str>) {
        let context = ca_cert.map(|ca_cert| {
            let mut context = SslContext::builder(SslMethod::tls()).unwrap();
            context.set_ca_file(ca_cert).unwrap();
            context.build()
        });

        let schema_awaiter = match self {
            #[cfg(feature = "cassandra-cpp-driver-tests")]
            Self::Datastax { schema_awaiter, .. } => schema_awaiter,
            Self::CdrsTokio { schema_awaiter, .. } => schema_awaiter,
            Self::Scylla { schema_awaiter, .. } => schema_awaiter,
        };

        *schema_awaiter = Some(
            SessionBuilderScylla::new()
                .known_node(direct_node)
                .user("cassandra", "cassandra")
                .ssl_context(context)
                .build()
                .await
                .unwrap(),
        );
    }

    pub async fn await_schema_agreement(&self) {
        let schema_awaiter = match self {
            #[cfg(feature = "cassandra-cpp-driver-tests")]
            Self::Datastax { schema_awaiter, .. } => schema_awaiter,
            Self::CdrsTokio { schema_awaiter, .. } => schema_awaiter,
            Self::Scylla { schema_awaiter, .. } => schema_awaiter,
        };
        if let Some(schema_awaiter) = schema_awaiter {
            schema_awaiter.await_schema_agreement().await.unwrap();
        }
    }

    #[allow(dead_code)]
    pub async fn execute(&self, query: &str) -> Vec<Vec<ResultValue>> {
        let result = match self {
            #[cfg(feature = "cassandra-cpp-driver-tests")]
            Self::Datastax { session, .. } => {
                let statement = stmt!(query);
                match session.execute(&statement).await {
                    Ok(result) => result
                        .into_iter()
                        .map(|x| x.into_iter().map(ResultValue::new_from_cpp).collect())
                        .collect(),
                    Err(Error(err, _)) => panic!("The CQL query: {query}\nFailed with: {err}"),
                }
            }
            Self::CdrsTokio { session, .. } => {
                let response = session.query(query).await.unwrap();
                Self::process_cdrs_response(response)
            }
            Self::Scylla { session, .. } => {
                let response = session.query(query, ()).await.unwrap();
                if let Ok(rows) = response.rows() {
                    rows.into_iter()
                        .map(|row| {
                            row.columns
                                .into_iter()
                                .map(ResultValue::new_from_scylla)
                                .collect()
                        })
                        .collect()
                } else {
                    vec![]
                }
            }
        };

        let query = query.to_uppercase();
        let query = query.trim();
        if query.starts_with("CREATE") || query.starts_with("ALTER") || query.starts_with("DROP") {
            self.await_schema_agreement().await;
        }

        result
    }

    #[allow(dead_code)]
    #[cfg(feature = "cassandra-cpp-driver-tests")]
    pub async fn execute_fallible(&self, query: &str) -> Result<CassResult, cassandra_cpp::Error> {
        match self {
            #[cfg(feature = "cassandra-cpp-driver-tests")]
            Self::Datastax { session, .. } => {
                let statement = stmt!(query);
                session.execute(&statement).await
            }
            Self::CdrsTokio { .. } => todo!(),
            Self::Scylla { .. } => todo!(),
        }
    }

    #[allow(dead_code)]
    pub async fn execute_expect_err(&self, query: &str) -> ErrorBody {
        match self {
            #[cfg(feature = "cassandra-cpp-driver-tests")]
            Self::Datastax { session, .. } => {
                let statement = stmt!(query);
                let error = session.execute(&statement).await.unwrap_err();

                if let ErrorKind::CassErrorResult(code, msg, ..) = error.0 {
                    cpp_error_to_cdrs(code, msg)
                } else {
                    panic!("Did not get an error result for {query}");
                }
            }
            Self::CdrsTokio { session, .. } => {
                let error = session.query(query).await.unwrap_err();

                match error {
                    CdrsError::Server { body, .. } => body,
                    _ => todo!(),
                }
            }
            Self::Scylla { .. } => todo!(),
        }
    }

    #[allow(dead_code)]
    pub async fn execute_expect_err_contains(&self, query: &str, contains: &str) {
        let error_msg = self.execute_expect_err(query).await.message;
        assert!(
            error_msg.contains(contains),
            "Expected the error to contain '{contains}' but it did not and was instead '{error_msg}'"
        );
    }

    #[allow(dead_code)]
    pub async fn prepare(&self, query: &str) -> PreparedQuery {
        match self {
            #[cfg(feature = "cassandra-cpp-driver-tests")]
            Self::Datastax { session, .. } => {
                PreparedQuery::Datastax(session.prepare(query).unwrap().await.unwrap())
            }
            Self::CdrsTokio { session, .. } => {
                let query = session.prepare(query).await.unwrap();
                PreparedQuery::CdrsTokio(query)
            }
            Self::Scylla { session, .. } => {
                let mut prepared = session.prepare(query).await.unwrap();
                prepared.set_tracing(true);
                PreparedQuery::Scylla(prepared)
            }
        }
    }

    #[allow(dead_code)]
    pub async fn execute_prepared_coordinator_node(
        &self,
        prepared_query: &PreparedQuery,
        key: i32,
    ) -> IpAddr {
        match self {
            #[cfg(feature = "cassandra-cpp-driver-tests")]
            Self::Datastax { .. } => {
                todo!();
            }
            Self::CdrsTokio { session, .. } => {
                let statement = prepared_query.as_cdrs();
                let query_params = QueryParamsBuilder::new()
                    .with_values(query_values!(key))
                    .build();

                let params = StatementParams {
                    query_params,
                    is_idempotent: false,
                    keyspace: None,
                    token: None,
                    routing_key: None,
                    tracing: true,
                    warnings: false,
                    speculative_execution_policy: None,
                    retry_policy: None,
                    beta_protocol: false,
                };

                let response = session.exec_with_params(statement, &params).await.unwrap();

                let tracing_id = response.tracing_id.unwrap();
                tokio::time::sleep(tokio::time::Duration::from_millis(100)).await; // let cassandra finish writing to the tracing table
                let row = session
                    .query(format!(
                        "SELECT coordinator FROM system_traces.sessions WHERE session_id = {}",
                        tracing_id
                    ))
                    .await
                    .unwrap()
                    .response_body()
                    .unwrap()
                    .into_rows()
                    .unwrap();

                row[0].get_by_index(0).unwrap().unwrap()
            }
            Self::Scylla { session, .. } => {
                let statement = prepared_query.as_scylla();
                let response = session.execute(statement, (key,)).await.unwrap();
                let tracing_id = response.tracing_id.unwrap();

                tokio::time::sleep(tokio::time::Duration::from_millis(100)).await;
                session
                    .get_tracing_info(&tracing_id)
                    .await
                    .unwrap()
                    .coordinator
                    .unwrap()
            }
        }
    }

    #[allow(dead_code)]
    pub async fn execute_prepared(
        &self,
        prepared_query: &PreparedQuery,
        value: Option<i32>,
    ) -> Vec<Vec<ResultValue>> {
        match self {
            #[cfg(feature = "cassandra-cpp-driver-tests")]
            Self::Datastax { session, .. } => {
                let mut statement = prepared_query.as_datastax().bind();
                if let Some(value) = value {
                    statement.bind_int32(0, value).unwrap();
                }
                statement.set_tracing(true).unwrap();
                match session.execute(&statement).await {
                    Ok(result) => result
                        .into_iter()
                        .map(|x| x.into_iter().map(ResultValue::new_from_cpp).collect())
                        .collect(),
                    Err(Error(err, _)) => {
                        panic!("The statement: {statement:?}\nFailed with: {err}")
                    }
                }
            }
            Self::CdrsTokio { session, .. } => {
                let statement = prepared_query.as_cdrs();

                let mut builder = QueryParamsBuilder::new();
                if let Some(value) = value {
                    builder = builder.with_values(query_values!(value));
                }
                let query_params = builder.build();

                let params = StatementParams {
                    query_params,
                    is_idempotent: false,
                    keyspace: None,
                    token: None,
                    routing_key: None,
                    tracing: true,
                    warnings: false,
                    speculative_execution_policy: None,
                    retry_policy: None,
                    beta_protocol: false,
                };

                let response = session.exec_with_params(statement, &params).await.unwrap();

                Self::process_cdrs_response(response)
            }
            Self::Scylla { session, .. } => {
                let statement = prepared_query.as_scylla();
<<<<<<< HEAD

                let response = if let Some(value) = value {
                    session.execute(statement, (value,)).await.unwrap()
                } else {
                    session.execute(statement, ()).await.unwrap()
                };
=======
                let response = session.execute(statement, (value,)).await.unwrap();
>>>>>>> f977b741

                match response.rows {
                    Some(rows) => rows
                        .into_iter()
                        .map(|row| {
                            row.columns
                                .into_iter()
                                .map(ResultValue::new_from_scylla)
                                .collect()
                        })
                        .collect(),
                    None => vec![],
                }
            }
        }
    }

    #[allow(dead_code)]
    pub async fn execute_batch(&self, queries: Vec<String>) {
        match self {
            #[cfg(feature = "cassandra-cpp-driver-tests")]
            Self::Datastax { session, .. } => {
                let mut batch = Batch::new(BatchType::LOGGED);

                for query in queries {
                    batch.add_statement(&stmt!(query.as_str())).unwrap();
                }

                match session.execute_batch(&batch).await {
                    Ok(result) => assert_eq!(
                        result.into_iter().count(),
                        0,
                        "Batches should never return results",
                    ),
                    Err(Error(err, _)) => panic!("The batch: {batch:?}\nFailed with: {err}"),
                }
            }
            Self::CdrsTokio { session, .. } => {
                let mut builder = BatchQueryBuilder::new();

                for query in queries {
                    builder = builder.add_query(query, query_values!());
                }

                let batch = builder.build().unwrap();

                session.batch(batch).await.unwrap();
            }
            Self::Scylla { session, .. } => {
                let mut values = vec![];
                let mut batch: ScyllaBatch = Default::default();
                for query in queries {
                    batch.append_statement(query.as_str());
                    values.push(());
                }

                session.batch(&batch, values).await.unwrap();
            }
        }
    }

    #[allow(dead_code, unused_variables)]
    pub async fn execute_batch_expect_err(&self, queries: Vec<String>) -> ErrorBody {
        match self {
            #[cfg(feature = "cassandra-cpp-driver-tests")]
            Self::Datastax { session, .. } => {
                let mut batch = Batch::new(BatchType::LOGGED);
                for query in queries {
                    batch.add_statement(&stmt!(query.as_str())).unwrap();
                }
                let error = session.execute_batch(&batch).await.unwrap_err();
                if let ErrorKind::CassErrorResult(code, msg, ..) = error.0 {
                    cpp_error_to_cdrs(code, msg)
                } else {
                    panic!("Did not get an error result for {batch:?}");
                }
            }
            Self::CdrsTokio { .. } => todo!(),
            Self::Scylla { .. } => todo!(),
        }
    }

    fn process_cdrs_response(response: Envelope) -> Vec<Vec<ResultValue>> {
        let version = response.version;
        let response_body = response.response_body().unwrap();

        match response_body {
            ResponseBody::Error(err) => {
                panic!("CQL query Failed with: {err:?}")
            }
            ResponseBody::Result(res_result_body) => match res_result_body {
                ResResultBody::Rows(rows) => {
                    let mut result_values = vec![];

                    for row in &rows.rows_content {
                        let mut row_result_values = vec![];
                        for (i, col_spec) in rows.metadata.col_specs.iter().enumerate() {
                            let wrapper = wrapper_fn(&col_spec.col_type.id);
                            let value = ResultValue::new_from_cdrs(
                                wrapper(&row[i], &col_spec.col_type, version).unwrap(),
                                version,
                            );

                            row_result_values.push(value);
                        }
                        result_values.push(row_result_values);
                    }

                    result_values
                }
                ResResultBody::Prepared(_) => todo!(),
                ResResultBody::SchemaChange(_) => vec![],
                ResResultBody::SetKeyspace(_) => vec![],
                ResResultBody::Void => vec![],
            },
            _ => todo!(),
        }
    }
}

#[derive(Debug, Clone, PartialOrd, Eq, Ord)]
pub enum ResultValue {
    Varchar(String),
    Int(i32),
    Boolean(bool),
    Uuid(uuid::Uuid),
    Ascii(String),
    BigInt(i64),
    Blob(Vec<u8>),
    Decimal(Vec<u8>),
    Double(OrderedFloat<f64>),
    Duration(Vec<u8>), // TODO should be i32
    Float(OrderedFloat<f32>),
    Inet(String),
    SmallInt(i16),
    Time(Vec<u8>), // TODO shoulbe be String
    Timestamp(i64),
    TimeUuid(uuid::Uuid),
    Counter(i64),
    TinyInt(i8),
    VarInt(Vec<u8>),
    Date(Vec<u8>), // TODO should be string
    Set(Vec<ResultValue>),
    List(Vec<ResultValue>),
    #[allow(dead_code)]
    Tuple(Vec<ResultValue>),
    Map(Vec<(ResultValue, ResultValue)>),
    #[allow(dead_code)]
    Null,
    /// Never output by the DB
    /// Can be used by the user in assertions to allow any value.
    #[allow(dead_code)]
    Any,
}

impl PartialEq for ResultValue {
    fn eq(&self, other: &Self) -> bool {
        match (self, other) {
            (Self::Varchar(l0), Self::Varchar(r0)) => l0 == r0,
            (Self::Int(l0), Self::Int(r0)) => l0 == r0,
            (Self::Boolean(l0), Self::Boolean(r0)) => l0 == r0,
            (Self::Uuid(l0), Self::Uuid(r0)) => l0 == r0,
            (Self::Ascii(l0), Self::Ascii(r0)) => l0 == r0,
            (Self::BigInt(l0), Self::BigInt(r0)) => l0 == r0,
            (Self::Blob(l0), Self::Blob(r0)) => l0 == r0,
            (Self::Decimal(l0), Self::Decimal(r0)) => l0 == r0,
            (Self::Double(l0), Self::Double(r0)) => l0 == r0,
            (Self::Duration(l0), Self::Duration(r0)) => l0 == r0,
            (Self::Float(l0), Self::Float(r0)) => l0 == r0,
            (Self::Inet(l0), Self::Inet(r0)) => l0 == r0,
            (Self::SmallInt(l0), Self::SmallInt(r0)) => l0 == r0,
            (Self::Time(l0), Self::Time(r0)) => l0 == r0,
            (Self::Timestamp(l0), Self::Timestamp(r0)) => l0 == r0,
            (Self::TimeUuid(l0), Self::TimeUuid(r0)) => l0 == r0,
            (Self::Counter(l0), Self::Counter(r0)) => l0 == r0,
            (Self::TinyInt(l0), Self::TinyInt(r0)) => l0 == r0,
            (Self::VarInt(l0), Self::VarInt(r0)) => l0 == r0,
            (Self::Date(l0), Self::Date(r0)) => l0 == r0,
            (Self::Set(l0), Self::Set(r0)) => l0 == r0,
            (Self::List(l0), Self::List(r0)) => l0 == r0,
            (Self::Tuple(l0), Self::Tuple(r0)) => l0 == r0,
            (Self::Map(l0), Self::Map(r0)) => l0 == r0,
            (Self::Null, Self::Null) => true,
            (Self::Any, _) => true,
            (_, Self::Any) => true,
            _ => false,
        }
    }
}

impl ResultValue {
    #[allow(dead_code)]
    #[cfg(feature = "cassandra-cpp-driver-tests")]
    pub fn new_from_cpp(value: Value) -> Self {
        if value.is_null() {
            ResultValue::Null
        } else {
            match value.get_type() {
                ValueType::VARCHAR => ResultValue::Varchar(value.get_string().unwrap()),
                ValueType::INT => ResultValue::Int(value.get_i32().unwrap()),
                ValueType::BOOLEAN => ResultValue::Boolean(value.get_bool().unwrap()),
                ValueType::UUID => ResultValue::Uuid(
                    uuid::Uuid::parse_str(&value.get_uuid().unwrap().to_string()).unwrap(),
                ),
                ValueType::ASCII => ResultValue::Ascii(value.get_string().unwrap()),
                ValueType::BIGINT => ResultValue::BigInt(value.get_i64().unwrap()),
                ValueType::BLOB => ResultValue::Blob(value.get_bytes().unwrap().to_vec()),
                ValueType::DATE => ResultValue::Date(value.get_bytes().unwrap().to_vec()),
                ValueType::DECIMAL => ResultValue::Decimal(value.get_bytes().unwrap().to_vec()),
                ValueType::DOUBLE => ResultValue::Double(value.get_f64().unwrap().into()),
                ValueType::DURATION => ResultValue::Duration(value.get_bytes().unwrap().to_vec()),
                ValueType::FLOAT => ResultValue::Float(value.get_f32().unwrap().into()),
                ValueType::INET => {
                    ResultValue::Inet(value.get_inet().map(|x| x.to_string()).unwrap())
                }
                ValueType::SMALL_INT => ResultValue::SmallInt(value.get_i16().unwrap()),
                ValueType::TIME => ResultValue::Time(value.get_bytes().unwrap().to_vec()),
                ValueType::TIMESTAMP => ResultValue::Timestamp(value.get_i64().unwrap()),
                ValueType::TIMEUUID => ResultValue::TimeUuid(
                    uuid::Uuid::parse_str(&value.get_uuid().unwrap().to_string()).unwrap(),
                ),
                ValueType::COUNTER => ResultValue::Counter(value.get_i64().unwrap()),
                ValueType::VARINT => ResultValue::VarInt(value.get_bytes().unwrap().to_vec()),
                ValueType::TINY_INT => ResultValue::TinyInt(value.get_i8().unwrap()),
                ValueType::SET => ResultValue::Set(
                    value
                        .get_set()
                        .unwrap()
                        .map(ResultValue::new_from_cpp)
                        .collect(),
                ),
                // despite the name get_set is used by SET, LIST and TUPLE
                ValueType::LIST => ResultValue::List(
                    value
                        .get_set()
                        .unwrap()
                        .map(ResultValue::new_from_cpp)
                        .collect(),
                ),
                ValueType::TUPLE => ResultValue::Tuple(
                    value
                        .get_set()
                        .unwrap()
                        .map(ResultValue::new_from_cpp)
                        .collect(),
                ),
                ValueType::MAP => ResultValue::Map(
                    value
                        .get_map()
                        .unwrap()
                        .map(|(k, v)| (ResultValue::new_from_cpp(k), ResultValue::new_from_cpp(v)))
                        .collect(),
                ),
                ValueType::UNKNOWN => todo!(),
                ValueType::CUSTOM => todo!(),
                ValueType::UDT => todo!(),
                ValueType::TEXT => unimplemented!("text is represented by the same id as varchar at the protocol level and therefore will never be instantiated by the datastax cpp driver. https://github.com/apache/cassandra/blob/703ccdee29f7e8c39aeb976e72e516415d609cf4/doc/native_protocol_v5.spec#L1184"),
            }
        }
    }

    pub fn new_from_cdrs(value: CassandraType, version: Version) -> Self {
        match value {
            CassandraType::Ascii(ascii) => ResultValue::Ascii(ascii),
            CassandraType::Bigint(big_int) => ResultValue::BigInt(big_int),
            CassandraType::Blob(blob) => ResultValue::Blob(blob.into_vec()),
            CassandraType::Boolean(b) => ResultValue::Boolean(b),
            CassandraType::Counter(counter) => ResultValue::Counter(counter),
            CassandraType::Decimal(decimal) => {
                ResultValue::Decimal(decimal.serialize_to_vec(version))
            }
            CassandraType::Double(double) => ResultValue::Double(double.into()),
            CassandraType::Float(float) => ResultValue::Float(float.into()),
            CassandraType::Int(int) => ResultValue::Int(int),
            CassandraType::Timestamp(timestamp) => ResultValue::Timestamp(timestamp),
            CassandraType::Uuid(uuid) => ResultValue::Uuid(uuid),
            CassandraType::Varchar(varchar) => ResultValue::Varchar(varchar),
            CassandraType::Varint(var_int) => ResultValue::VarInt(var_int.to_signed_bytes_be()),
            CassandraType::Timeuuid(uuid) => ResultValue::TimeUuid(uuid),
            CassandraType::Inet(ip_addr) => ResultValue::Inet(ip_addr.to_string()),
            CassandraType::Date(date) => ResultValue::Date(date.serialize_to_vec(version)),
            CassandraType::Time(time) => ResultValue::Time(time.serialize_to_vec(version)),
            CassandraType::Smallint(small_int) => ResultValue::SmallInt(small_int),
            CassandraType::Tinyint(tiny_int) => ResultValue::TinyInt(tiny_int),
            CassandraType::Duration(duration) => {
                ResultValue::Duration(duration.serialize_to_vec(version))
            }
            CassandraType::List(mut list) => ResultValue::List(
                list.drain(..)
                    .map(|element| ResultValue::new_from_cdrs(element, version))
                    .collect(),
            ),
            CassandraType::Map(mut map) => ResultValue::Map(
                map.drain(..)
                    .map(|(k, v)| {
                        (
                            ResultValue::new_from_cdrs(k, version),
                            ResultValue::new_from_cdrs(v, version),
                        )
                    })
                    .collect(),
            ),
            CassandraType::Set(mut set) => ResultValue::Set(
                set.drain(..)
                    .map(|element| ResultValue::new_from_cdrs(element, version))
                    .collect(),
            ),
            CassandraType::Udt(_) => todo!(),
            CassandraType::Tuple(mut tuple) => ResultValue::Tuple(
                tuple
                    .drain(..)
                    .map(|element| ResultValue::new_from_cdrs(element, version))
                    .collect(),
            ),
            CassandraType::Null => ResultValue::Null,
        }
    }

    pub fn new_from_scylla(value: Option<CqlValue>) -> Self {
        match value {
            Some(value) => match value {
                CqlValue::Ascii(ascii) => Self::Ascii(ascii),
                CqlValue::BigInt(big_int) => Self::BigInt(big_int),
                CqlValue::Blob(blob) => Self::Blob(blob),
                CqlValue::Boolean(b) => Self::Boolean(b),
                CqlValue::Counter(_counter) => todo!(),
                CqlValue::Decimal(d) => {
                    let (value, scale) = d.as_bigint_and_exponent();
                    let mut buf = vec![];
                    let serialized = value.to_signed_bytes_be();
                    buf.put_i32(scale.try_into().unwrap());
                    buf.extend_from_slice(&serialized);
                    Self::Decimal(buf)
                }
                CqlValue::Float(float) => Self::Float(float.into()),
                CqlValue::Int(int) => Self::Int(int),
                CqlValue::Timestamp(timestamp) => Self::Timestamp(timestamp.num_milliseconds()),
                CqlValue::Uuid(uuid) => Self::Uuid(uuid),
                CqlValue::Varint(var_int) => {
                    let mut buf = vec![];
                    let serialized = var_int.to_signed_bytes_be();
                    buf.extend_from_slice(&serialized);
                    Self::VarInt(buf)
                }
                CqlValue::Timeuuid(timeuuid) => Self::TimeUuid(timeuuid),
                CqlValue::Inet(ip) => Self::Inet(ip.to_string()),
                CqlValue::Date(date) => Self::Date(date.to_be_bytes().to_vec()),
                CqlValue::Time(time) => {
                    let mut buf = vec![];
                    buf.put_i64(time.num_nanoseconds().unwrap());
                    Self::Time(buf)
                }
                CqlValue::SmallInt(small_int) => Self::SmallInt(small_int),
                CqlValue::TinyInt(tiny_int) => Self::TinyInt(tiny_int),
                CqlValue::Duration(_duration) => todo!(),
                CqlValue::Double(double) => Self::Double(double.into()),
                CqlValue::Text(text) => Self::Varchar(text),
                CqlValue::Empty => Self::Null,
                CqlValue::List(mut list) => Self::List(
                    list.drain(..)
                        .map(|v| ResultValue::new_from_scylla(Some(v)))
                        .collect(),
                ),
                CqlValue::Set(mut set) => Self::Set(
                    set.drain(..)
                        .map(|v| ResultValue::new_from_scylla(Some(v)))
                        .collect(),
                ),
                CqlValue::Map(mut map) => Self::Map(
                    map.drain(..)
                        .map(|(k, v)| {
                            (
                                ResultValue::new_from_scylla(Some(k)),
                                ResultValue::new_from_scylla(Some(v)),
                            )
                        })
                        .collect(),
                ),
                CqlValue::Tuple(mut tuple) => {
                    Self::Tuple(tuple.drain(..).map(ResultValue::new_from_scylla).collect())
                }
                CqlValue::UserDefinedType { .. } => todo!(),
            },
            None => Self::Null,
        }
    }
}

/// Execute a `query` against the `session` and assert that the result rows match `expected_rows`
#[allow(dead_code)]
pub async fn assert_query_result(
    session: &CassandraConnection,
    query: &str,
    expected_rows: &[&[ResultValue]],
) {
    let mut result_rows = session.execute(query).await;
    result_rows.sort();
    assert_rows(result_rows, expected_rows);
}

/// Assert that the results from an integration test match the expected rows
#[allow(dead_code)]
pub fn assert_rows(result_rows: Vec<Vec<ResultValue>>, expected_rows: &[&[ResultValue]]) {
    let mut expected_rows: Vec<_> = expected_rows.iter().map(|x| x.to_vec()).collect();
    expected_rows.sort();

    assert_eq!(result_rows, expected_rows);
}

/// Execute a `query` against the `session` and assert the result rows contain `row`
#[allow(dead_code)]
pub async fn assert_query_result_contains_row(
    session: &CassandraConnection,
    query: &str,
    row: &[ResultValue],
) {
    let result_rows = session.execute(query).await;
    if !result_rows.contains(&row.to_vec()) {
        panic!(
            "expected row: {:?} missing from actual rows: {:?}",
            row, result_rows
        );
    }
}

/// Execute a `query` against the `session` and assert the result rows does not contain `row`
#[allow(dead_code)]
pub async fn assert_query_result_not_contains_row(
    session: &CassandraConnection,
    query: &str,
    row: &[ResultValue],
) {
    let result_rows = session.execute(query).await;
    if result_rows.contains(&row.to_vec()) {
        panic!(
            "unexpected row: {:?} was found in actual rows: {:?}",
            row, result_rows
        );
    }
}

#[allow(dead_code)]
pub async fn run_query(session: &CassandraConnection, query: &str) {
    assert_query_result(session, query, &[]).await;
}<|MERGE_RESOLUTION|>--- conflicted
+++ resolved
@@ -519,16 +519,11 @@
             }
             Self::Scylla { session, .. } => {
                 let statement = prepared_query.as_scylla();
-<<<<<<< HEAD
-
                 let response = if let Some(value) = value {
                     session.execute(statement, (value,)).await.unwrap()
                 } else {
                     session.execute(statement, ()).await.unwrap()
                 };
-=======
-                let response = session.execute(statement, (value,)).await.unwrap();
->>>>>>> f977b741
 
                 match response.rows {
                     Some(rows) => rows
