use std::collections::{BTreeMap, BTreeSet, HashMap, HashSet};

use rand::{thread_rng, Rng};
use rand_distr::Alphanumeric;
use redis::aio::Connection;
use redis::{AsyncCommands, ErrorKind, RedisError, Value};
use serial_test::serial;
use tracing::trace;

use shotover_proxy::tls::TlsConfig;
use test_helpers::docker_compose::DockerCompose;

use crate::helpers::ShotoverManager;

async fn test_args(connection: &mut Connection) {
    redis::cmd("SET")
        .arg("key1")
        .arg(b"foo")
        .query_async::<_, ()>(connection)
        .await
        .unwrap();
    redis::cmd("SET")
        .arg(&["key2", "bar"])
        .query_async::<_, ()>(connection)
        .await
        .unwrap();

    assert_eq!(
        redis::cmd("MGET")
            .arg(&["key1", "key2"])
            .query_async(connection)
            .await,
        Ok(("foo".to_string(), b"bar".to_vec()))
    );
}

async fn test_getset(connection: &mut Connection) {
    for _ in 1..10000 {
        redis::cmd("SET")
            .arg("foo")
            .arg(42)
            .query_async::<_, ()>(connection)
            .await
            .unwrap();
        assert_eq!(
            redis::cmd("GET").arg("foo").query_async(connection).await,
            Ok(42)
        );

        redis::cmd("SET")
            .arg("bar")
            .arg("foo")
            .query_async::<_, ()>(connection)
            .await
            .unwrap();
        assert_eq!(
            redis::cmd("GET").arg("bar").query_async(connection).await,
            Ok(b"foo".to_vec())
        );
    }

    // ensure every possible byte is passed through unmodified
    let every_byte: Vec<u8> = (0..=255).collect();
    redis::cmd("SET")
        .arg("bar")
        .arg(&every_byte)
        .query_async::<_, ()>(connection)
        .await
        .unwrap();
    assert_eq!(
        redis::cmd("GET").arg("bar").query_async(connection).await,
        Ok(every_byte)
    );

    // ensure non-uppercase commands are handled properly
    redis::cmd("SeT")
        .arg("bar")
        .arg("foo")
        .query_async::<_, ()>(connection)
        .await
        .unwrap();
    assert_eq!(
        redis::cmd("get").arg("bar").query_async(connection).await,
        Ok(b"foo".to_vec())
    );
}

async fn test_incr(connection: &mut Connection) {
    redis::cmd("SET")
        .arg("foo")
        .arg(42)
        .query_async::<_, ()>(connection)
        .await
        .unwrap();
    assert_eq!(
        redis::cmd("INCR").arg("foo").query_async(connection).await,
        Ok(43usize)
    );
}

async fn test_info(connection: &mut Connection) {
    let info: redis::InfoDict = redis::cmd("INFO").query_async(connection).await.unwrap();
    assert_eq!(
        info.find(&"role"),
        Some(&Value::Status("master".to_string()))
    );
    assert_eq!(info.get("role"), Some("master".to_string()));
    assert_eq!(info.get("loading"), Some(false));
    assert!(!info.is_empty());
    assert!(info.contains_key(&"role"));
}

async fn test_hash_ops(connection: &mut Connection) {
    redis::cmd("FLUSHDB")
        .query_async::<_, ()>(connection)
        .await
        .unwrap();
    redis::cmd("HSET")
        .arg("foo")
        .arg("key_1")
        .arg(1)
        .query_async::<_, ()>(connection)
        .await
        .unwrap();
    redis::cmd("HSET")
        .arg("foo")
        .arg("key_2")
        .arg(2)
        .query_async::<_, ()>(connection)
        .await
        .unwrap();

    let h: HashMap<String, i32> = redis::cmd("HGETALL")
        .arg("foo")
        .query_async(connection)
        .await
        .unwrap();
    assert_eq!(h.len(), 2);
    assert_eq!(h.get("key_1"), Some(&1i32));
    assert_eq!(h.get("key_2"), Some(&2i32));

    let h: BTreeMap<String, i32> = redis::cmd("HGETALL")
        .arg("foo")
        .query_async(connection)
        .await
        .unwrap();
    assert_eq!(h.len(), 2);
    assert_eq!(h.get("key_1"), Some(&1i32));
    assert_eq!(h.get("key_2"), Some(&2i32));
}

async fn test_set_ops(connection: &mut Connection) {
    redis::cmd("FLUSHDB")
        .query_async::<_, ()>(connection)
        .await
        .unwrap();
    redis::cmd("SADD")
        .arg("foo")
        .arg(1)
        .query_async::<_, ()>(connection)
        .await
        .unwrap();
    redis::cmd("SADD")
        .arg("foo")
        .arg(2)
        .query_async::<_, ()>(connection)
        .await
        .unwrap();
    redis::cmd("SADD")
        .arg("foo")
        .arg(3)
        .query_async::<_, ()>(connection)
        .await
        .unwrap();

    let mut s: Vec<i32> = redis::cmd("SMEMBERS")
        .arg("foo")
        .query_async(connection)
        .await
        .unwrap();
    s.sort_unstable();
    assert_eq!(s.len(), 3);
    assert_eq!(&s, &[1, 2, 3]);

    let set: HashSet<i32> = redis::cmd("SMEMBERS")
        .arg("foo")
        .query_async(connection)
        .await
        .unwrap();
    assert_eq!(set.len(), 3);
    assert!(set.contains(&1i32));
    assert!(set.contains(&2i32));
    assert!(set.contains(&3i32));

    let set: BTreeSet<i32> = redis::cmd("SMEMBERS")
        .arg("foo")
        .query_async(connection)
        .await
        .unwrap();
    assert_eq!(set.len(), 3);
    assert!(set.contains(&1i32));
    assert!(set.contains(&2i32));
    assert!(set.contains(&3i32));
}

async fn test_scan(connection: &mut Connection) {
    redis::cmd("SADD")
        .arg("foo")
        .arg(1)
        .query_async::<_, ()>(connection)
        .await
        .unwrap();
    redis::cmd("SADD")
        .arg("foo")
        .arg(2)
        .query_async::<_, ()>(connection)
        .await
        .unwrap();
    redis::cmd("SADD")
        .arg("foo")
        .arg(3)
        .query_async::<_, ()>(connection)
        .await
        .unwrap();

    let (cur, mut s): (i32, Vec<i32>) = redis::cmd("SSCAN")
        .arg("foo")
        .arg(0)
        .query_async(connection)
        .await
        .unwrap();
    s.sort_unstable();
    assert_eq!(cur, 0i32);
    assert_eq!(s.len(), 3);
    assert_eq!(&s, &[1, 2, 3]);
}

async fn test_optionals(connection: &mut Connection) {
    redis::cmd("SET")
        .arg("foo")
        .arg(1)
        .query_async::<_, ()>(connection)
        .await
        .unwrap();

    let (a, b): (Option<i32>, Option<i32>) = redis::cmd("MGET")
        .arg("foo")
        .arg("missing")
        .query_async(connection)
        .await
        .unwrap();
    assert_eq!(a, Some(1i32));
    assert_eq!(b, None);

    let a = redis::cmd("GET")
        .arg("missing")
        .query_async(connection)
        .await
        .unwrap_or(0i32);
    assert_eq!(a, 0i32);
}

async fn test_scanning(connection: &mut Connection) {
    redis::cmd("FLUSHDB")
        .query_async::<_, ()>(connection)
        .await
        .unwrap();
    let mut unseen = HashSet::<usize>::new();

    for x in 0..1000 {
        let _a: i64 = redis::cmd("SADD")
            .arg("foo")
            .arg(x)
            .query_async(connection)
            .await
            .unwrap();
        unseen.insert(x);
    }

    assert_eq!(unseen.len(), 1000);

    let mut iter = redis::cmd("SSCAN")
        .arg("foo")
        .cursor_arg(0)
        .clone()
        .iter_async(connection)
        .await
        .unwrap();

    while let Some(x) = iter.next_item().await {
        unseen.remove(&x);
    }

    assert_eq!(unseen.len(), 0);
}

async fn test_filtered_scanning(connection: &mut Connection) {
    redis::cmd("FLUSHDB")
        .query_async::<_, ()>(connection)
        .await
        .unwrap();
    let mut unseen = HashSet::<usize>::new();

    for x in 0..3000 {
        let _: () = connection
            .hset("foo", format!("key_{}_{}", x % 100, x), x)
            .await
            .unwrap();
        if x % 100 == 0 {
            unseen.insert(x);
        }
    }

    let mut iter = connection.hscan_match("foo", "key_0_*").await.unwrap();

    while let Some(x) = iter.next_item().await {
        unseen.remove(&x);
    }

    assert_eq!(unseen.len(), 0);
}

async fn test_pipeline_error(connection: &mut Connection) {
    let ((_k1, _k2),): ((i32, i32),) = redis::pipe()
        .cmd("SET")
        .arg("k{x}ey_1")
        .arg(42)
        .ignore()
        .cmd("SET")
        .arg("k{x}ey_2")
        .arg(43)
        .ignore()
        .cmd("MGET")
        .arg(&["k{x}ey_1", "k{x}ey_2"])
        .query_async(connection)
        .await
        .unwrap();

    assert_eq!(
        redis::pipe()
            .cmd("SET")
            .arg("k{x}ey_1")
            .arg(42)
            .cmd("SESDFSDFSDFT")
            .arg("k{x}ey_2")
            .arg(43)
            .cmd("GET")
            .arg("k{x}ey_1")
            .query_async(connection)
            .await,
        Err::<Value, RedisError>(RedisError::from((
            ErrorKind::ResponseError,
            "An error was signalled by the server",
            "unknown command `SESDFSDFSDFT`, with args beginning with: `k{x}ey_2`, `43`, "
                .to_string()
        )))
    );
}

async fn test_pipeline(connection: &mut Connection) {
    let ((k1, k2),): ((i32, i32),) = redis::pipe()
        .cmd("SET")
        .arg("k{x}ey_1")
        .arg(42)
        .ignore()
        .cmd("SET")
        .arg("k{x}ey_2")
        .arg(43)
        .ignore()
        .cmd("MGET")
        .arg(&["k{x}ey_1", "k{x}ey_2"])
        .query_async(connection)
        .await
        .unwrap();

    assert_eq!(k1, 42);
    assert_eq!(k2, 43);
}

async fn test_empty_pipeline(connection: &mut Connection) {
    let _: () = redis::pipe()
        .cmd("PING")
        .ignore()
        .query_async(connection)
        .await
        .unwrap();
    let _: () = redis::pipe().query_async(connection).await.unwrap();
}

async fn test_pipeline_transaction(connection: &mut Connection) {
    let ((k1, k2),): ((i32, i32),) = redis::pipe()
        .atomic()
        .cmd("SET")
        .arg("k{x}ey_1")
        .arg(42)
        .ignore()
        .cmd("SET")
        .arg("k{x}ey_2")
        .arg(43)
        .ignore()
        .cmd("MGET")
        .arg(&["k{x}ey_1", "k{x}ey_2"])
        .query_async(connection)
        .await
        .unwrap();

    assert_eq!(k1, 42);
    assert_eq!(k2, 43);
}

async fn test_pipeline_reuse_query(connection: &mut Connection) {
    let mut pl = redis::pipe();

    let ((k1,),): ((i32,),) = pl
        .cmd("SET")
        .arg("p{x}key_1")
        .arg(42)
        .ignore()
        .cmd("MGET")
        .arg(&["p{x}key_1"])
        .query_async(connection)
        .await
        .unwrap();

    assert_eq!(k1, 42);

    redis::cmd("DEL")
        .arg("p{x}key_1")
        .query_async::<_, ()>(connection)
        .await
        .unwrap();

    // The internal commands vector of the pipeline still contains the previous commands.
    let ((k1,), (k2, k3)): ((i32,), (i32, i32)) = pl
        .cmd("SET")
        .arg("p{x}key_2")
        .arg(43)
        .ignore()
        .cmd("MGET")
        .arg(&["p{x}key_1"])
        .arg(&["p{x}key_2"])
        .query_async(connection)
        .await
        .unwrap();

    assert_eq!(k1, 42);
    assert_eq!(k2, 42);
    assert_eq!(k3, 43);
}

async fn test_pipeline_reuse_query_clear(connection: &mut Connection) {
    let mut pl = redis::pipe();

    let ((k1,),): ((i32,),) = pl
        .cmd("SET")
        .arg("p{x}key_1")
        .arg(44)
        .ignore()
        .cmd("MGET")
        .arg(&["p{x}key_1"])
        .query_async(connection)
        .await
        .unwrap();
    pl.clear();

    assert_eq!(k1, 44);

    redis::cmd("DEL")
        .arg("p{x}key_1")
        .query_async::<_, ()>(connection)
        .await
        .unwrap();

    let ((k1, k2),): ((bool, i32),) = pl
        .cmd("SET")
        .arg("p{x}key_2")
        .arg(45)
        .ignore()
        .cmd("MGET")
        .arg(&["p{x}key_1"])
        .arg(&["p{x}key_2"])
        .query_async(connection)
        .await
        .unwrap();
    pl.clear();

    assert_eq!(k1, false);
    assert_eq!(k2, 45);
}

async fn test_real_transaction(connection: &mut Connection) {
    let key = "the_key";
    let _: () = redis::cmd("SET")
        .arg(key)
        .arg(42)
        .query_async(connection)
        .await
        .unwrap();

    loop {
        let _: () = redis::cmd("WATCH")
            .arg(key)
            .query_async(connection)
            .await
            .unwrap();
        let val: isize = redis::cmd("GET")
            .arg(key)
            .query_async(connection)
            .await
            .unwrap();
        let response: Option<(isize,)> = redis::pipe()
            .atomic()
            .cmd("SET")
            .arg(key)
            .arg(val + 1)
            .ignore()
            .cmd("GET")
            .arg(key)
            .query_async(connection)
            .await
            .unwrap();

        if let Some(response) = response {
            assert_eq!(response, (43,));
            break;
        }
    }
}

async fn test_script(connection: &mut Connection) {
    let script = redis::Script::new(
        r"
       return {redis.call('GET', KEYS[1]), ARGV[1]}
    ",
    );

    let _: () = redis::cmd("SET")
        .arg("my_key")
        .arg("foo")
        .query_async(connection)
        .await
        .unwrap();
    let response = script.key("my_key").arg(42).invoke_async(connection).await;

    assert_eq!(response, Ok(("foo".to_string(), 42)));
}

async fn test_tuple_args(connection: &mut Connection) {
    redis::cmd("FLUSHDB")
        .query_async::<_, ()>(connection)
        .await
        .unwrap();
    redis::cmd("HMSET")
        .arg("my_key")
        .arg(&[("field_1", 42), ("field_2", 23)])
        .query_async::<_, ()>(connection)
        .await
        .unwrap();

    assert_eq!(
        redis::cmd("HGET")
            .arg("my_key")
            .arg("field_1")
            .query_async(connection)
            .await,
        Ok(42)
    );
    assert_eq!(
        redis::cmd("HGET")
            .arg("my_key")
            .arg("field_2")
            .query_async(connection)
            .await,
        Ok(23)
    );
}

async fn test_nice_api(connection: &mut Connection) {
    assert_eq!(connection.set("my_key", 42).await, Ok(()));
    assert_eq!(connection.get("my_key").await, Ok(42));

    let (k1, k2): (i32, i32) = redis::pipe()
        .atomic()
        .set("key_1", 42)
        .ignore()
        .set("key_2", 43)
        .ignore()
        .get("key_1")
        .get("key_2")
        .query_async(connection)
        .await
        .unwrap();

    assert_eq!(k1, 42);
    assert_eq!(k2, 43);
}

async fn test_auto_m_versions(connection: &mut Connection) {
    assert_eq!(
        connection.set_multiple(&[("key1", 1), ("key2", 2)]).await,
        Ok(())
    );
    assert_eq!(connection.get(&["key1", "key2"]).await, Ok((1, 2)));
}

async fn test_nice_hash_api(connection: &mut Connection) {
    assert_eq!(
        connection
            .hset_multiple("my_hash", &[("f1", 1), ("f2", 2), ("f3", 4), ("f4", 8)])
            .await,
        Ok(())
    );

    let hm: HashMap<String, isize> = connection.hgetall("my_hash").await.unwrap();
    assert_eq!(hm.get("f1"), Some(&1));
    assert_eq!(hm.get("f2"), Some(&2));
    assert_eq!(hm.get("f3"), Some(&4));
    assert_eq!(hm.get("f4"), Some(&8));
    assert_eq!(hm.len(), 4);

    let hm: BTreeMap<String, isize> = connection.hgetall("my_hash").await.unwrap();
    assert_eq!(hm.get("f1"), Some(&1));
    assert_eq!(hm.get("f2"), Some(&2));
    assert_eq!(hm.get("f3"), Some(&4));
    assert_eq!(hm.get("f4"), Some(&8));
    assert_eq!(hm.len(), 4);

    let v: Vec<(String, isize)> = connection.hgetall("my_hash").await.unwrap();
    assert_eq!(
        v,
        vec![
            ("f1".to_string(), 1),
            ("f2".to_string(), 2),
            ("f3".to_string(), 4),
            ("f4".to_string(), 8),
        ]
    );

    assert_eq!(connection.hget("my_hash", &["f2", "f4"]).await, Ok((2, 8)));
    assert_eq!(connection.hincr("my_hash", "f1", 1).await, Ok(2));
    assert_eq!(connection.hincr("my_hash", "f2", 1.5f32).await, Ok(3.5f32));
    assert_eq!(connection.hexists("my_hash", "f2").await, Ok(true));
    assert_eq!(connection.hdel("my_hash", &["f1", "f2"]).await, Ok(()));
    assert_eq!(connection.hexists("my_hash", "f2").await, Ok(false));

    let mut iter: redis::AsyncIter<'_, (String, isize)> =
        connection.hscan("my_hash").await.unwrap();
    let mut found = HashSet::new();
    while let Some(item) = iter.next_item().await {
        found.insert(item);
    }

    assert_eq!(found.len(), 2);
    assert_eq!(found.contains(&("f3".to_string(), 4)), true);
    assert_eq!(found.contains(&("f4".to_string(), 8)), true);
}

async fn test_nice_list_api(connection: &mut Connection) {
    assert_eq!(connection.rpush("my_list", &[1, 2, 3, 4]).await, Ok(4));
    assert_eq!(connection.rpush("my_list", &[5, 6, 7, 8]).await, Ok(8));
    assert_eq!(connection.llen("my_list").await, Ok(8));

    assert_eq!(connection.lpop("my_list", None).await, Ok(1));
    assert_eq!(connection.llen("my_list").await, Ok(7));

    assert_eq!(connection.lrange("my_list", 0, 2).await, Ok((2, 3, 4)));

    assert_eq!(connection.lset("my_list", 0, 4).await, Ok(true));
    assert_eq!(connection.lrange("my_list", 0, 2).await, Ok((4, 3, 4)));
}

async fn test_tuple_decoding_regression(connection: &mut Connection) {
    assert_eq!(connection.del("my_zset").await, Ok(()));
    assert_eq!(connection.zadd("my_zset", "one", 1).await, Ok(1));
    assert_eq!(connection.zadd("my_zset", "two", 2).await, Ok(1));

    let vec: Vec<(String, u32)> = connection
        .zrangebyscore_withscores("my_zset", 0, 10)
        .await
        .unwrap();
    assert_eq!(vec.len(), 2);

    assert_eq!(connection.del("my_zset").await, Ok(1));

    let vec: Vec<(String, u32)> = connection
        .zrangebyscore_withscores("my_zset", 0, 10)
        .await
        .unwrap();
    assert_eq!(vec.len(), 0);
}

async fn test_bit_operations(connection: &mut Connection) {
    assert_eq!(connection.setbit("bitvec", 10, true).await, Ok(false));
    assert_eq!(connection.getbit("bitvec", 10).await, Ok(true));
}

async fn test_cluster_basics(connection: &mut Connection) {
    redis::cmd("SET")
        .arg("{x}key1")
        .arg(b"foo")
        .query_async::<_, ()>(connection)
        .await
        .unwrap();
    redis::cmd("SET")
        .arg(&["{x}key2", "bar"])
        .query_async::<_, ()>(connection)
        .await
        .unwrap();

    assert_eq!(
        redis::cmd("MGET")
            .arg(&["{x}key1", "{x}key2"])
            .query_async(connection)
            .await,
        Ok(("foo".to_string(), b"bar".to_vec()))
    );
}

async fn test_cluster_eval(connection: &mut Connection) {
    let rv = redis::cmd("EVAL")
        .arg(
            r#"
            redis.call("SET", KEYS[1], "1");
            redis.call("SET", KEYS[2], "2");
            return redis.call("MGET", KEYS[1], KEYS[2]);
        "#,
        )
        .arg(2)
        .arg("{x}a")
        .arg("{x}b")
        .query_async(connection)
        .await;

    assert_eq!(rv, Ok(("1".to_string(), "2".to_string())));
}

async fn test_cluster_script(connection: &mut Connection) {
    let script = redis::Script::new(
        r#"
        redis.call("SET", KEYS[1], "1");
        redis.call("SET", KEYS[2], "2");
        return redis.call("MGET", KEYS[1], KEYS[2]);
    "#,
    );

    let rv = script
        .key("{x}a")
        .key("{x}b")
        .invoke_async(&mut *connection)
        .await;
    assert_eq!(rv, Ok(("1".to_string(), "2".to_string())));
}

<<<<<<< HEAD
async fn test_auth(connection: &mut Connection) {
    // Command should fail on unauthenticated connection.
    assert_eq!(
        redis::cmd("GET")
            .arg("without authenticating")
            .query_async::<_, String>(connection)
            .await
            .unwrap_err()
            .code(),
        Some("NOAUTH")
    );
=======
#[test]
#[serial(redis)]
fn test_pass_through() {
    let _compose = DockerCompose::new("examples/redis-passthrough/docker-compose.yml")
        .wait_for("Ready to accept connections");
    let shotover_manager =
        ShotoverManager::from_topology_file("examples/redis-passthrough/topology.yaml");
    let mut connection = shotover_manager.redis_connection(6379);

    run_all(&mut connection);
}

#[tokio::test(flavor = "multi_thread")]
#[serial(redis)]
async fn test_tls() {
    let _compose = DockerCompose::new("examples/redis-tls/docker-compose.yml")
        .wait_for("Ready to accept connections");
    let shotover_manager = ShotoverManager::from_topology_file("examples/redis-tls/topology.yaml");

    let tls_config = TlsConfig {
        certificate_authority_path: "examples/redis-tls/tls_keys/ca.crt".into(),
        certificate_path: "examples/redis-tls/tls_keys/redis.crt".into(),
        private_key_path: "examples/redis-tls/tls_keys/redis.key".into(),
    };
>>>>>>> 0c702761

    // Authenticating with incorrect password should fail.
    assert_eq!(
        redis::cmd("AUTH")
            .arg("with a bad password")
            .query_async::<_, ()>(connection)
            .await
            .unwrap_err()
            .code(),
        Some("WRONGPASS")
    );

    // Switch to default superuser.
    redis::cmd("AUTH")
        .arg("shotover")
        .query_async::<_, ()>(connection)
        .await
        .unwrap();

    // Set random value to be checked later.
    let expected_foo: String = thread_rng()
        .sample_iter(&Alphanumeric)
        .take(30)
        .map(char::from)
        .collect();
    redis::cmd("SET")
        .arg("foo")
        .arg(&expected_foo)
        .query_async::<_, ()>(connection)
        .await
        .unwrap();

    // Read-only user with no other permissions should not be able to auth.
    redis::cmd("ACL")
        .arg(&["SETUSER", "brokenuser", "+@read", "on", ">password"])
        .query_async::<_, ()>(connection)
        .await
        .unwrap();
    assert_eq!(
        redis::cmd("AUTH")
            .arg("brokenuser")
            .arg("password")
            .query_async::<_, ()>(connection)
            .await
            .unwrap_err()
            .code(),
        Some("NOPERM")
    );

<<<<<<< HEAD
    // Read-only user with CLUSTER SLOTS permission should be able to auth, but cannot perform writes.
    // We then use this user to read back the original value that should not have been overwritten.
    redis::cmd("ACL")
        .arg(&[
            "SETUSER",
            "testuser",
            "+@read",
            "+cluster|slots",
            "on",
            ">password",
            "allkeys",
        ])
        .query_async::<_, ()>(connection)
        .await
        .unwrap();
    redis::cmd("AUTH")
        .arg("testuser")
        .arg("password")
        .query_async::<_, ()>(connection)
        .await
        .unwrap();
    assert_eq!(
        redis::cmd("SET")
            .arg("foo")
            .arg("fail")
            .query_async::<_, ()>(connection)
            .await
            .unwrap_err()
            .code(),
        Some("NOPERM")
    );
    assert_eq!(
        redis::cmd("GET").arg("foo").query_async(connection).await,
        Ok(expected_foo)
    );
}

async fn test_auth_isolation(shotover_manager: &ShotoverManager, connection: &mut Connection) {
    // ensure we are authenticated as the default superuser to setup for the auth isolation test.
    redis::cmd("AUTH")
        .arg("shotover")
        .query_async::<_, ()>(connection)
        .await
        .unwrap();
=======
// #[test]
// #[serial(redis)]
#[allow(dead_code)]
fn test_pass_through_one() {
    let _compose = DockerCompose::new("examples/redis-passthrough/docker-compose.yml")
        .wait_for("Cluster correctly created");
    let shotover_manager =
        ShotoverManager::from_topology_file("examples/redis-passthrough/topology.yaml");
    let mut connection = shotover_manager.redis_connection(6379);

    test_real_transaction(&mut connection);
}

#[test]
#[serial(redis)]
fn test_active_active_redis() {
    let _compose = DockerCompose::new("examples/redis-multi/docker-compose.yml")
        .wait_for("Ready to accept connections");
    let shotover_manager =
        ShotoverManager::from_topology_file("examples/redis-multi/topology.yaml");
    let mut connection = shotover_manager.redis_connection(6379);
>>>>>>> 0c702761

    // Create users with only access to their own key, and test their permissions using new connections.
    for i in 1..=100 {
        let user = format!("user-{}", i);
        let pass = format!("pass-{}", i);
        let key = format!("key-{}", i);

        redis::cmd("ACL")
            .arg(&[
                "SETUSER",
                &user,
                "+@read",
                "+cluster|slots",
                "on",
                &format!(">{}", pass),
                &format!("~{}", key),
            ])
            .query_async::<_, ()>(connection)
            .await
            .unwrap();

<<<<<<< HEAD
        let mut new_connection = shotover_manager.redis_connection_async(6379).await;
=======
#[test]
#[serial(redis)]
fn test_active_one_active_redis() {
    let _compose = DockerCompose::new("examples/redis-multi/docker-compose.yml")
        .wait_for("Ready to accept connections");
    let shotover_manager =
        ShotoverManager::from_topology_file("examples/redis-multi/topology.yaml");
    let mut connection = shotover_manager.redis_connection(6379);
>>>>>>> 0c702761

        assert_eq!(
            redis::cmd("GET")
                .arg("without authenticating")
                .query_async::<_, ()>(&mut new_connection)
                .await
                .unwrap_err()
                .code(),
            Some("NOAUTH")
        );

        redis::cmd("AUTH")
            .arg(&user)
            .arg(&pass)
            .query_async::<_, ()>(&mut new_connection)
            .await
            .unwrap();

<<<<<<< HEAD
        redis::cmd("GET")
            .arg(&key)
            .query_async::<_, ()>(&mut new_connection)
            .await
            .unwrap();
=======
#[test]
#[serial(redis)]
fn test_pass_redis_cluster_one() {
    let _compose = DockerCompose::new("examples/redis-cluster/docker-compose.yml")
        .wait_for_n("Cluster state changed", 6);
    let shotover_manager =
        ShotoverManager::from_topology_file("examples/redis-cluster/topology.yaml");
    let mut connection = shotover_manager.redis_connection(6379);
>>>>>>> 0c702761

        assert_eq!(
            redis::cmd("GET")
                .arg("foo")
                .query_async::<_, ()>(&mut new_connection)
                .await
                .unwrap_err()
                .code(),
            Some("NOPERM")
        );
    }
}

<<<<<<< HEAD
async fn test_cluster_slots_reports_slot(connection: &mut Connection, port: u16) {
    let res: Value = redis::cmd("CLUSTER")
        .arg("SLOTS")
        .query_async(connection)
        .await
        .unwrap();
=======
// TODO Re-enable Redis Auth support
// #[test]
// #[serial(redis)]
fn _test_cluster_auth_redis() {
    let _compose = DockerCompose::new("examples/redis-cluster-auth/docker-compose.yml")
        .wait_for("Cluster correctly created");
    let shotover_manager =
        ShotoverManager::from_topology_file("examples/redis-cluster-auth/topology.yaml");
    let mut connection = shotover_manager.redis_connection(6379);

    redis::cmd("SET")
        .arg("{x}key1")
        .arg(b"foo")
        .execute(&mut connection);
    redis::cmd("SET")
        .arg(&["{x}key2", "bar"])
        .execute(&mut connection);

    assert_eq!(
        redis::cmd("MGET")
            .arg(&["{x}key1", "{x}key2"])
            .query(&mut connection),
        Ok(("foo".to_string(), b"bar".to_vec()))
    );
>>>>>>> 0c702761

    let mut assertion_run = false;
    if let Value::Bulk(bulks) = &res {
        for bulk in bulks {
            if let Value::Bulk(b) = bulk {
                for tuple in b.iter().enumerate() {
                    if let (2..=3, Value::Bulk(val)) = tuple {
                        assert_eq!(val[1], Value::Int(port.into()));
                        assertion_run = true;
                    }
                }
            }
        }
    }
<<<<<<< HEAD

    if !assertion_run {
        panic!(
            "CLUSTER SLOTS result did not contain a port, result was: {:?}",
            res
        );
    }
}

async fn test_cluster_pipe(connection: &mut Connection) {
=======
    // assert_eq!(
    //     redis::cmd("GET").arg("{x}key2").query(&mut connection),
    //     Ok("bar".to_string())
    // );

    // set auth context back to default user using non acl style auth command
    redis::cmd("AUTH").arg("shotover").execute(&mut connection);
    redis::cmd("SET")
        .arg("{x}key3")
        .arg(b"food")
        .execute(&mut connection);

    assert_eq!(
        redis::cmd("GET").arg("{x}key3").query(&mut connection),
        Ok("food".to_string())
    );
}

#[test]
#[serial(redis)]
fn test_cluster_all_redis() {
    let _compose = DockerCompose::new("examples/redis-cluster/docker-compose.yml")
        .wait_for_n("Cluster state changed", 6);
    let shotover_manager =
        ShotoverManager::from_topology_file("examples/redis-cluster/topology.yaml");

    // panic!("Loooks like we are getting some out of order issues with pipelined request");
    let mut connection = shotover_manager.redis_connection(6379);
    run_all_cluster_safe(&mut connection);
}

#[test]
#[serial(redis)]
fn test_cluster_all_script_redis() {
    let _compose = DockerCompose::new("examples/redis-cluster/docker-compose.yml")
        .wait_for_n("Cluster state changed", 6);
    let shotover_manager =
        ShotoverManager::from_topology_file("examples/redis-cluster/topology.yaml");
    // panic!("Loooks like we are getting some out of order issues with pipelined request");
    let mut connection = shotover_manager.redis_connection(6379);
    for _i in 0..1999 {
        test_script(&mut connection);
    }
}

#[test]
#[serial(redis)]
fn test_cluster_all_pipeline_safe_redis() {
    let _compose = DockerCompose::new("examples/redis-cluster/docker-compose.yml")
        .wait_for_n("Cluster state changed", 6);
    let shotover_manager =
        ShotoverManager::from_topology_file("examples/redis-cluster/topology.yaml");
    let mut connection = shotover_manager.redis_connection(6379);
    let connection = &mut connection;

    test_cluster_script(connection);
    test_script(connection);
    test_cluster_script(connection);

>>>>>>> 0c702761
    //do this a few times to be sure we are not hitting a single master
    for i in 0..2000 {
        // make sure there are no overlaps etc
        let key1 = format!("key{}", i);
        let key2 = format!("{}key", i);

        let (k1, k2): (i32, i32) = redis::pipe()
            .cmd("SET")
            .arg(&key1)
            .arg(42)
            .ignore()
            .cmd("SET")
            .arg(&key2)
            .arg(43)
            .ignore()
            .cmd("GET")
            .arg(&key1)
            .cmd("GET")
            .arg(&key2)
            .query_async(connection)
            .await
            .unwrap();
        trace!("Iteration {}, k1 = {}, k2 = {}", i, k1, k2);

        assert_eq!(k1, 42);
        assert_eq!(k2, 43);
    }

    for _ in 0..200 {
        let mut pipe = redis::pipe();
        for i in 0..1000 {
            let key1 = format!("{}kaey", i);
            pipe.cmd("SET").arg(&key1).arg(i);
        }

        let _: Vec<String> = pipe.query_async(connection).await.unwrap();

        let mut pipe = redis::pipe();

        for i in 0..1000 {
            let key1 = format!("{}kaey", i);
            pipe.cmd("GET").arg(&key1);
        }

        let mut results: Vec<i32> = pipe.query_async(connection).await.unwrap();

        for i in 0..1000 {
            let result = results.remove(0);
            assert_eq!(i, result);
        }
    }
}

#[tokio::test(flavor = "multi_thread")]
#[serial]
async fn test_pass_through() {
    let _compose = DockerCompose::new("examples/redis-passthrough/docker-compose.yml")
        .wait_for("Ready to accept connections");
    let shotover_manager =
        ShotoverManager::from_topology_file("examples/redis-passthrough/topology.yaml");
    let mut connection = shotover_manager.redis_connection_async(6379).await;

    run_all(&mut connection).await;
}

#[tokio::test(flavor = "multi_thread")]
#[serial]
async fn test_cluster_tls() {
    let _compose = DockerCompose::new("examples/redis-cluster-tls/docker-compose.yml")
        .wait_for_n("Cluster state changed", 6);
    let shotover_manager =
        ShotoverManager::from_topology_file("examples/redis-cluster-tls/topology.yaml");

    let mut connection = shotover_manager.redis_connection_async(6379).await;

    run_all_cluster_safe(&mut connection).await;
    test_cluster_slots_reports_slot(&mut connection, 6379).await;
}

#[tokio::test(flavor = "multi_thread")]
#[serial]
async fn test_source_tls_and_destination_tls() {
    let _compose = DockerCompose::new("examples/redis-tls/docker-compose.yml")
        .wait_for("Ready to accept connections");
    let shotover_manager = ShotoverManager::from_topology_file("examples/redis-tls/topology.yaml");

    let tls_config = TlsConfig {
        certificate_authority_path: "examples/redis-tls/tls_keys/ca.crt".into(),
        certificate_path: "examples/redis-tls/tls_keys/redis.crt".into(),
        private_key_path: "examples/redis-tls/tls_keys/redis.key".into(),
    };

    let mut connection = shotover_manager
        .redis_connection_async_tls(6380, tls_config)
        .await;

    run_all(&mut connection).await;
}

#[tokio::test(flavor = "multi_thread")]
#[serial]
async fn test_rewrite_cluster_slots() {
    let _compose = DockerCompose::new("examples/redis-cluster-rewrite/docker-compose.yml")
        .wait_for_n("Cluster state changed", 6);

    let shotover_manager =
        ShotoverManager::from_topology_file("examples/redis-cluster-rewrite/topology.yaml");

    let mut connection = shotover_manager.redis_connection_async(6379).await;

    run_all_cluster_safe(&mut connection).await;
    test_cluster_slots_reports_slot(&mut connection, 2004).await;
}

#[tokio::test(flavor = "multi_thread")]
#[serial]
async fn test_active_active_redis() {
    let _compose = DockerCompose::new("examples/redis-multi/docker-compose.yml")
        .wait_for("Ready to accept connections");
    let shotover_manager =
        ShotoverManager::from_topology_file("examples/redis-multi/topology.yaml");
    let mut connection = shotover_manager.redis_connection_async(6379).await;

    run_all_active_safe(&mut connection).await;
}

#[tokio::test(flavor = "multi_thread")]
#[serial]
async fn test_cluster_auth_redis() {
    let _compose = DockerCompose::new("examples/redis-cluster-auth/docker-compose.yml")
        .wait_for_n("Cluster state changed", 6);
    let shotover_manager =
        ShotoverManager::from_topology_file("examples/redis-cluster-auth/topology.yaml");
    let mut connection = shotover_manager.redis_connection_async(6379).await;

    test_auth(&mut connection).await;
    test_auth_isolation(&shotover_manager, &mut connection).await;
}

#[tokio::test(flavor = "multi_thread")]
#[serial]
async fn test_cluster_redis() {
    let _compose = DockerCompose::new("examples/redis-cluster/docker-compose.yml")
        .wait_for_n("Cluster state changed", 6);
    let shotover_manager =
        ShotoverManager::from_topology_file("examples/redis-cluster/topology.yaml");

    let mut connection = shotover_manager.redis_connection_async(6379).await;
    let connection = &mut connection;

    run_all_cluster_safe(connection).await;
    test_cluster_slots_reports_slot(connection, 6379).await;
}

async fn run_all_active_safe(connection: &mut Connection) {
    test_cluster_basics(connection).await;
    test_cluster_eval(connection).await;
    test_cluster_script(connection).await; //TODO: script does not seem to be loading in the server?
                                           // test_cluster_pipeline(); // we do support pipelining!!
    test_getset(connection).await;
    test_incr(connection).await;
    // test_info().await;
    // test_hash_ops().await;
    test_set_ops(connection).await;
    test_scan(connection).await;
    // test_optionals().await;
    // test_scanning().await; // TODO scanning doesnt work
    // test_filtered_scanning().await;
    // test_pipeline(connection).await; // NGET Issues
    // test_empty_pipeline(connection).await;
    // TODO: Pipeline transactions currently don't work (though it tries very hard)
    // Current each cmd in a pipeline is treated as a single request, which means on a cluster
    // basis they end up getting routed to different masters. This results in very occasionally will
    // the transaction resolve (the exec and the multi both go to the right server).
    // test_pipeline_transaction().await;
    // test_pipeline_reuse_query().await;
    // test_pipeline_reuse_query_clear().await;
    // test_real_transaction().await;
    test_script(connection).await;
    test_tuple_args(connection).await;
    // test_nice_api().await;
    // test_auto_m_versions().await;
    test_nice_hash_api(connection).await;
    test_nice_list_api(connection).await;
    test_tuple_decoding_regression(connection).await;
    test_bit_operations(connection).await;
    // test_invalid_protocol().await;
}

async fn run_all_cluster_safe(connection: &mut Connection) {
    test_cluster_pipe(connection).await;
    test_pipeline_error(connection).await; //TODO: script does not seem to be loading in the server?
    for _i in 0..1999 {
        test_script(connection).await;
    }

    test_cluster_basics(connection).await;
    test_cluster_eval(connection).await;
    test_cluster_script(connection).await; //TODO: script does not seem to be loading in the server?
    test_getset(connection).await;
    test_incr(connection).await;
    // test_info().await;
    // test_hash_ops().await;
    test_set_ops(connection).await;
    test_scan(connection).await;
    // test_optionals().await;
    test_scanning(connection).await;
    test_filtered_scanning(connection).await;
    test_pipeline(connection).await; // NGET Issues
    test_empty_pipeline(connection).await;
    // TODO: Pipeline transactions currently don't work (though it tries very hard)
    // Current each cmd in a pipeline is treated as a single request, which means on a cluster
    // basis they end up getting routed to different masters. This results in very occasionally will
    // the transaction resolve (the exec and the multi both go to the right server).
    // test_pipeline_transaction().await;
    test_pipeline_reuse_query(connection).await;
    test_pipeline_reuse_query_clear(connection).await;
    // test_real_transaction().await;
    test_script(connection).await;
    test_tuple_args(connection).await;
    // test_nice_api().await;
    // test_auto_m_versions().await;
    test_nice_hash_api(connection).await;
    test_nice_list_api(connection).await;
    test_tuple_decoding_regression(connection).await;
    test_bit_operations(connection).await;
    // test_invalid_protocol().await;
}

async fn run_all(connection: &mut Connection) {
    test_args(connection).await;
    test_getset(connection).await;
    test_incr(connection).await;
    test_info(connection).await;
    test_hash_ops(connection).await;
    test_set_ops(connection).await;
    test_scan(connection).await;
    test_optionals(connection).await;
    test_scanning(connection).await;
    test_filtered_scanning(connection).await;
    test_pipeline(connection).await;
    test_empty_pipeline(connection).await;
    test_pipeline_transaction(connection).await;
    test_pipeline_reuse_query(connection).await;
    test_pipeline_reuse_query_clear(connection).await;
    test_real_transaction(connection).await;
    // test_pubsub().await;
    // test_pubsub_unsubscribe().await;
    // test_pubsub_unsubscribe_no_subs().await;
    // test_pubsub_unsubscribe_one_sub().await;
    // test_pubsub_unsubscribe_one_sub_one_psub().await;
    // scoped_pubsub();
    test_script(connection).await;
    test_tuple_args(connection).await;
    test_nice_api(connection).await;
    test_auto_m_versions(connection).await;
    test_nice_hash_api(connection).await;
    test_nice_list_api(connection).await;
    test_tuple_decoding_regression(connection).await;
    test_bit_operations(connection).await;
    // test_invalid_protocol().await;
}<|MERGE_RESOLUTION|>--- conflicted
+++ resolved
@@ -751,7 +751,6 @@
     assert_eq!(rv, Ok(("1".to_string(), "2".to_string())));
 }
 
-<<<<<<< HEAD
 async fn test_auth(connection: &mut Connection) {
     // Command should fail on unauthenticated connection.
     assert_eq!(
@@ -763,33 +762,6 @@
             .code(),
         Some("NOAUTH")
     );
-=======
-#[test]
-#[serial(redis)]
-fn test_pass_through() {
-    let _compose = DockerCompose::new("examples/redis-passthrough/docker-compose.yml")
-        .wait_for("Ready to accept connections");
-    let shotover_manager =
-        ShotoverManager::from_topology_file("examples/redis-passthrough/topology.yaml");
-    let mut connection = shotover_manager.redis_connection(6379);
-
-    run_all(&mut connection);
-}
-
-#[tokio::test(flavor = "multi_thread")]
-#[serial(redis)]
-async fn test_tls() {
-    let _compose = DockerCompose::new("examples/redis-tls/docker-compose.yml")
-        .wait_for("Ready to accept connections");
-    let shotover_manager = ShotoverManager::from_topology_file("examples/redis-tls/topology.yaml");
-
-    let tls_config = TlsConfig {
-        certificate_authority_path: "examples/redis-tls/tls_keys/ca.crt".into(),
-        certificate_path: "examples/redis-tls/tls_keys/redis.crt".into(),
-        private_key_path: "examples/redis-tls/tls_keys/redis.key".into(),
-    };
->>>>>>> 0c702761
-
     // Authenticating with incorrect password should fail.
     assert_eq!(
         redis::cmd("AUTH")
@@ -838,7 +810,6 @@
         Some("NOPERM")
     );
 
-<<<<<<< HEAD
     // Read-only user with CLUSTER SLOTS permission should be able to auth, but cannot perform writes.
     // We then use this user to read back the original value that should not have been overwritten.
     redis::cmd("ACL")
@@ -883,29 +854,6 @@
         .query_async::<_, ()>(connection)
         .await
         .unwrap();
-=======
-// #[test]
-// #[serial(redis)]
-#[allow(dead_code)]
-fn test_pass_through_one() {
-    let _compose = DockerCompose::new("examples/redis-passthrough/docker-compose.yml")
-        .wait_for("Cluster correctly created");
-    let shotover_manager =
-        ShotoverManager::from_topology_file("examples/redis-passthrough/topology.yaml");
-    let mut connection = shotover_manager.redis_connection(6379);
-
-    test_real_transaction(&mut connection);
-}
-
-#[test]
-#[serial(redis)]
-fn test_active_active_redis() {
-    let _compose = DockerCompose::new("examples/redis-multi/docker-compose.yml")
-        .wait_for("Ready to accept connections");
-    let shotover_manager =
-        ShotoverManager::from_topology_file("examples/redis-multi/topology.yaml");
-    let mut connection = shotover_manager.redis_connection(6379);
->>>>>>> 0c702761
 
     // Create users with only access to their own key, and test their permissions using new connections.
     for i in 1..=100 {
@@ -927,18 +875,7 @@
             .await
             .unwrap();
 
-<<<<<<< HEAD
         let mut new_connection = shotover_manager.redis_connection_async(6379).await;
-=======
-#[test]
-#[serial(redis)]
-fn test_active_one_active_redis() {
-    let _compose = DockerCompose::new("examples/redis-multi/docker-compose.yml")
-        .wait_for("Ready to accept connections");
-    let shotover_manager =
-        ShotoverManager::from_topology_file("examples/redis-multi/topology.yaml");
-    let mut connection = shotover_manager.redis_connection(6379);
->>>>>>> 0c702761
 
         assert_eq!(
             redis::cmd("GET")
@@ -957,22 +894,11 @@
             .await
             .unwrap();
 
-<<<<<<< HEAD
         redis::cmd("GET")
             .arg(&key)
             .query_async::<_, ()>(&mut new_connection)
             .await
             .unwrap();
-=======
-#[test]
-#[serial(redis)]
-fn test_pass_redis_cluster_one() {
-    let _compose = DockerCompose::new("examples/redis-cluster/docker-compose.yml")
-        .wait_for_n("Cluster state changed", 6);
-    let shotover_manager =
-        ShotoverManager::from_topology_file("examples/redis-cluster/topology.yaml");
-    let mut connection = shotover_manager.redis_connection(6379);
->>>>>>> 0c702761
 
         assert_eq!(
             redis::cmd("GET")
@@ -986,39 +912,12 @@
     }
 }
 
-<<<<<<< HEAD
 async fn test_cluster_slots_reports_slot(connection: &mut Connection, port: u16) {
     let res: Value = redis::cmd("CLUSTER")
         .arg("SLOTS")
         .query_async(connection)
         .await
         .unwrap();
-=======
-// TODO Re-enable Redis Auth support
-// #[test]
-// #[serial(redis)]
-fn _test_cluster_auth_redis() {
-    let _compose = DockerCompose::new("examples/redis-cluster-auth/docker-compose.yml")
-        .wait_for("Cluster correctly created");
-    let shotover_manager =
-        ShotoverManager::from_topology_file("examples/redis-cluster-auth/topology.yaml");
-    let mut connection = shotover_manager.redis_connection(6379);
-
-    redis::cmd("SET")
-        .arg("{x}key1")
-        .arg(b"foo")
-        .execute(&mut connection);
-    redis::cmd("SET")
-        .arg(&["{x}key2", "bar"])
-        .execute(&mut connection);
-
-    assert_eq!(
-        redis::cmd("MGET")
-            .arg(&["{x}key1", "{x}key2"])
-            .query(&mut connection),
-        Ok(("foo".to_string(), b"bar".to_vec()))
-    );
->>>>>>> 0c702761
 
     let mut assertion_run = false;
     if let Value::Bulk(bulks) = &res {
@@ -1033,7 +932,6 @@
             }
         }
     }
-<<<<<<< HEAD
 
     if !assertion_run {
         panic!(
@@ -1044,67 +942,6 @@
 }
 
 async fn test_cluster_pipe(connection: &mut Connection) {
-=======
-    // assert_eq!(
-    //     redis::cmd("GET").arg("{x}key2").query(&mut connection),
-    //     Ok("bar".to_string())
-    // );
-
-    // set auth context back to default user using non acl style auth command
-    redis::cmd("AUTH").arg("shotover").execute(&mut connection);
-    redis::cmd("SET")
-        .arg("{x}key3")
-        .arg(b"food")
-        .execute(&mut connection);
-
-    assert_eq!(
-        redis::cmd("GET").arg("{x}key3").query(&mut connection),
-        Ok("food".to_string())
-    );
-}
-
-#[test]
-#[serial(redis)]
-fn test_cluster_all_redis() {
-    let _compose = DockerCompose::new("examples/redis-cluster/docker-compose.yml")
-        .wait_for_n("Cluster state changed", 6);
-    let shotover_manager =
-        ShotoverManager::from_topology_file("examples/redis-cluster/topology.yaml");
-
-    // panic!("Loooks like we are getting some out of order issues with pipelined request");
-    let mut connection = shotover_manager.redis_connection(6379);
-    run_all_cluster_safe(&mut connection);
-}
-
-#[test]
-#[serial(redis)]
-fn test_cluster_all_script_redis() {
-    let _compose = DockerCompose::new("examples/redis-cluster/docker-compose.yml")
-        .wait_for_n("Cluster state changed", 6);
-    let shotover_manager =
-        ShotoverManager::from_topology_file("examples/redis-cluster/topology.yaml");
-    // panic!("Loooks like we are getting some out of order issues with pipelined request");
-    let mut connection = shotover_manager.redis_connection(6379);
-    for _i in 0..1999 {
-        test_script(&mut connection);
-    }
-}
-
-#[test]
-#[serial(redis)]
-fn test_cluster_all_pipeline_safe_redis() {
-    let _compose = DockerCompose::new("examples/redis-cluster/docker-compose.yml")
-        .wait_for_n("Cluster state changed", 6);
-    let shotover_manager =
-        ShotoverManager::from_topology_file("examples/redis-cluster/topology.yaml");
-    let mut connection = shotover_manager.redis_connection(6379);
-    let connection = &mut connection;
-
-    test_cluster_script(connection);
-    test_script(connection);
-    test_cluster_script(connection);
-
->>>>>>> 0c702761
     //do this a few times to be sure we are not hitting a single master
     for i in 0..2000 {
         // make sure there are no overlaps etc
