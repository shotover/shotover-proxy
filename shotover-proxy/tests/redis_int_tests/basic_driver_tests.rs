--- conflicted
+++ resolved
@@ -1,27 +1,13 @@
 #![allow(clippy::let_unit_value)]
 
-<<<<<<< HEAD
 use std::collections::{BTreeMap, BTreeSet, HashMap, HashSet};
 
-use redis::{Commands, ErrorKind, RedisError, Value};
+use redis::{Commands, Connection, ErrorKind, RedisError, Value};
 use serial_test::serial;
+use test_helpers::docker_compose::DockerCompose;
 use tracing::{info, trace};
 
-use test_helpers::docker_compose::DockerCompose;
-
-use crate::helpers::run_shotover_with_topology;
-use crate::redis_int_tests::support::TestContext;
-=======
 use crate::helpers::ShotoverManager;
-
-use test_helpers::docker_compose::DockerCompose;
-
-use redis::Connection;
-use redis::{Commands, ErrorKind, RedisError, Value};
-use serial_test::serial;
-use std::collections::{BTreeMap, BTreeSet, HashMap, HashSet};
-use tracing::{info, trace};
->>>>>>> 926b6c3c
 
 fn test_args(connection: &mut Connection) {
     redis::cmd("SET")
@@ -679,7 +665,9 @@
     let _compose = DockerCompose::new("examples/redis-cluster-auth/docker-compose.yml");
     let shotover_manager =
         ShotoverManager::from_topology_file("examples/redis-cluster-auth/topology.yaml");
+
     let mut connection = shotover_manager.redis_connection(6379);
+    redis::cmd("AUTH").arg("shotover").execute(&mut connection);
 
     redis::cmd("SET")
         .arg("{x}key1")
@@ -698,13 +686,12 @@
 
     // create broken read-only user, auth as them unsuccessfully
     redis::cmd("ACL")
-<<<<<<< HEAD
         .arg(&["SETUSER", "brokenuser", "+@read", "on", ">password"])
-        .execute(&mut con);
+        .execute(&mut connection);
     match redis::cmd("AUTH")
         .arg("brokenuser")
         .arg("password")
-        .query::<String>(&mut con)
+        .query::<String>(&mut connection)
     {
         Ok(_) => {
             panic!("authenticating with user lacking CLUSTER SLOTS permission should fail")
@@ -724,21 +711,12 @@
             "on",
             ">password",
         ])
-        .execute(&mut con);
-    redis::cmd("AUTH")
-        .arg("testuser")
-        .arg("password")
-        .execute(&mut con);
-    match redis::cmd("SET")
-=======
-        .arg(&["SETUSER", "testuser", "+@read", "on", ">password"])
         .execute(&mut connection);
     redis::cmd("AUTH")
         .arg("testuser")
         .arg("password")
         .execute(&mut connection);
-    if let Ok(_s) = redis::cmd("SET")
->>>>>>> 926b6c3c
+    match redis::cmd("SET")
         .arg("{x}key2")
         .arg("fail")
         .query::<String>(&mut connection)
@@ -750,13 +728,6 @@
             assert_eq!(e.code(), Some("NOPERM"));
         }
     }
-<<<<<<< HEAD
-=======
-    // assert_eq!(
-    //     redis::cmd("GET").arg("{x}key2").query(&mut connection),
-    //     Ok("bar".to_string())
-    // );
->>>>>>> 926b6c3c
 
     // set auth context back to default user using non acl style auth command
     redis::cmd("AUTH").arg("shotover").execute(&mut connection);
@@ -772,15 +743,13 @@
 
     // check failed write did not get through to upstream
     assert_eq!(
-        redis::cmd("GET").arg("{x}key2").query(&mut con),
+        redis::cmd("GET").arg("{x}key2").query(&mut connection),
         Ok("bar".to_string())
     );
-
-    let mut con2 = ctx.connection();
 
     let bad_password_result: Result<String, RedisError> = redis::cmd("AUTH")
         .arg("with a bad password")
-        .query(&mut con2);
+        .query(&mut shotover_manager.redis_connection(6379));
 
     if let Err(error) = bad_password_result {
         assert!(error.to_string().starts_with("WRONGPASS"))
@@ -788,12 +757,9 @@
         panic!("expected WRONGPASS error");
     }
 
-    let anonymous_context = TestContext::new_without_test();
-    let mut anonymous_connection = anonymous_context.connection();
-
     let no_auth_result: Result<String, RedisError> = redis::cmd("GET")
         .arg("without authenticating")
-        .query(&mut anonymous_connection);
+        .query(&mut shotover_manager.redis_connection(6379));
 
     if let Err(error) = no_auth_result {
         assert!(error.to_string().starts_with("NOAUTH"))
