--- conflicted
+++ resolved
@@ -53,10 +53,6 @@
 # Transform dependencies
 redis-protocol = "3.0.1"
 cassandra-proto = { git = "https://github.com/Claude-at-Instaclustr/cassandra-proto", branch = "OPTION_fix", features = ["v4"]}
-<<<<<<< HEAD
-#cassandra-proto = { git = "https://github.com/shotover/cassandra-proto", branch = "move-to-bytes", features = ["v4"] }
-=======
->>>>>>> 113a5aee
 rdkafka = { version = "0.27", features = ["cmake-build"] }
 crc16 = { version = "0.4.0" }
 
