use crate::message::{
    ASTHolder, Message, MessageDetails, Messages, QueryMessage, QueryResponse, QueryType, Value,
};
use crate::protocols::RawFrame;
use anyhow::{anyhow, Result};
use bytes::{Buf, Bytes, BytesMut};
use itertools::Itertools;
use redis_protocol::resp2::prelude::*;
use std::collections::HashMap;
use tokio_util::codec::{Decoder, Encoder};
use tracing::{debug, info, trace, warn};
use crate::server::CodecErrorFixup;

#[derive(Debug, Clone)]
pub struct RedisCodec {
    // Redis doesn't have an explicit "Response" type as part of the protocol
    decode_as_response: bool,
    batch_hint: usize,
    current_frames: Vec<Frame>,
    enable_metadata: bool,
}

#[inline]
pub fn redis_query_type(frame: &Frame) -> QueryType {
    if let Frame::Array(frames) = frame {
        if let Some(Frame::BulkString(bytes)) = frames.get(0) {
            return match bytes.to_ascii_uppercase().as_slice() {
                b"APPEND" | b"BITCOUNT" | b"STRLEN" | b"GET" | b"GETRANGE" | b"MGET"
                | b"LRANGE" | b"LINDEX" | b"LLEN" | b"SCARD" | b"SISMEMBER" | b"SMEMBERS"
                | b"SUNION" | b"SINTER" | b"ZCARD" | b"ZCOUNT" | b"ZRANGE" | b"ZRANK"
                | b"ZSCORE" | b"ZRANGEBYSCORE" | b"HGET" | b"HGETALL" | b"HEXISTS" | b"HKEYS"
                | b"HLEN" | b"HSTRLEN" | b"HVALS" | b"PFCOUNT" => QueryType::Read,
                _ => QueryType::Write,
            };
        }
    }
    QueryType::Write
}

fn get_keys(
    fields: &mut HashMap<String, Value>,
    keys: &mut HashMap<String, Value>,
    commands: &mut Vec<Frame>,
) -> Result<()> {
    let mut keys_storage: Vec<Value> = vec![];
    while !commands.is_empty() {
        if let Some(Frame::BulkString(v)) = commands.pop() {
            let key = String::from_utf8(v.to_vec())?;
            fields.insert(key.clone(), Value::None);
            keys_storage.push(Frame::BulkString(v).into());
        }
    }
    keys.insert("key".to_string(), Value::List(keys_storage));
    Ok(())
}

fn get_key_multi_values(
    fields: &mut HashMap<String, Value>,
    keys: &mut HashMap<String, Value>,
    commands: &mut Vec<Frame>,
) -> Result<()> {
    let mut keys_storage: Vec<Value> = vec![];
    if let Some(Frame::BulkString(v)) = commands.pop() {
        let key = String::from_utf8(v.to_vec())?;
        keys_storage.push(Frame::BulkString(v).into());

        let mut values: Vec<Value> = vec![];
        while !commands.is_empty() {
            if let Some(frame) = commands.pop() {
                values.push(frame.into());
            }
        }
        fields.insert(key, Value::List(values));
        keys.insert("key".to_string(), Value::List(keys_storage));
    }
    Ok(())
}

fn get_key_map(
    fields: &mut HashMap<String, Value>,
    keys: &mut HashMap<String, Value>,
    commands: &mut Vec<Frame>,
) -> Result<()> {
    let mut keys_storage: Vec<Value> = vec![];
    if let Some(Frame::BulkString(v)) = commands.pop() {
        let key = String::from_utf8(v.to_vec())?;
        keys_storage.push(Frame::BulkString(v).into());

        let mut values: HashMap<String, Value> = HashMap::new();
        while !commands.is_empty() {
            if let Some(Frame::BulkString(field)) = commands.pop() {
                if let Some(frame) = commands.pop() {
                    values.insert(String::from_utf8(field.to_vec())?, frame.into());
                }
            }
        }
        fields.insert(key, Value::Document(values));
        keys.insert("key".to_string(), Value::List(keys_storage));
    }
    Ok(())
}

fn get_key_values(
    fields: &mut HashMap<String, Value>,
    keys: &mut HashMap<String, Value>,
    commands: &mut Vec<Frame>,
) -> Result<()> {
    let mut keys_storage: Vec<Value> = vec![];
    while !commands.is_empty() {
        if let Some(Frame::BulkString(k)) = commands.pop() {
            let key = String::from_utf8(k.to_vec())?;
            keys_storage.push(Frame::BulkString(k).into());
            if let Some(frame) = commands.pop() {
                fields.insert(key, frame.into());
            }
        }
    }
    keys.insert("key".to_string(), Value::List(keys_storage));
    Ok(())
}

fn handle_redis_array(
    commands_vec: Vec<Frame>,
    decode_as_response: bool,
) -> Result<MessageDetails> {
    if !decode_as_response {
        let mut keys_map: HashMap<String, Value> = HashMap::new();
        let mut values_map: HashMap<String, Value> = HashMap::new();
        let values = &mut values_map;
        let keys = &mut keys_map;
        let mut query_type: QueryType = QueryType::Write;
        let mut commands_reversed: Vec<Frame> = commands_vec.iter().cloned().rev().collect_vec();
        let query_string = commands_vec
            .iter()
            .filter_map(|f| f.as_str())
            .map(|s| s.to_string())
            .collect_vec()
            .join(" ");

        let ast = ASTHolder::Commands(Value::List(
            commands_vec.iter().cloned().map(|f| f.into()).collect_vec(),
        ));

        let commands = &mut commands_reversed;

        // This should be a command from the server
        // Behaviour cribbed from:
        // https://redis.io/commands and
        // https://gist.github.com/LeCoupa/1596b8f359ad8812c7271b5322c30946
        if let Some(Frame::BulkString(command)) = commands.pop() {
            match command.to_ascii_uppercase().as_slice() {
                b"APPEND" => {
                    get_key_values(values, keys, commands)?;
                } // append a value to a key
                b"BITCOUNT" => {
                    query_type = QueryType::Read;
                    get_key_values(values, keys, commands)?;
                } // count set bits in a string
                b"SET" => {
                    get_key_values(values, keys, commands)?;
                } // set value in key
                b"SETNX" => {
                    get_key_values(values, keys, commands)?;
                } // set if not exist value in key
                b"SETRANGE" => {
                    get_key_values(values, keys, commands)?;
                } // overwrite part of a string at key starting at the specified offset
                b"STRLEN" => {
                    query_type = QueryType::Read;
                    get_keys(values, keys, commands)?;
                } // get the length of the value stored in a key
                b"MSET" => {
                    get_key_values(values, keys, commands)?;
                } // set multiple keys to multiple values
                b"MSETNX" => {
                    get_key_values(values, keys, commands)?;
                } // set multiple keys to multiple values, only if none of the keys exist
                b"GET" => {
                    query_type = QueryType::Read;
                    get_keys(values, keys, commands)?;
                } // get value in key
                b"GETRANGE" => {
                    query_type = QueryType::Read;
                    get_key_values(values, keys, commands)?;
                } // get a substring value of a key and return its old value
                b"MGET" => {
                    query_type = QueryType::Read;
                    get_keys(values, keys, commands)?;
                } // get the values of all the given keys
                b"INCR" => {
                    get_keys(values, keys, commands)?;
                } // increment value in key
                b"INCRBY" => {
                    get_key_values(values, keys, commands)?;
                } // increment the integer value of a key by the given amount
                b"INCRBYFLOAT" => {
                    get_key_values(values, keys, commands)?;
                } // increment the float value of a key by the given amount
                b"DECR" => {
                    get_keys(values, keys, commands)?;
                } // decrement the integer value of key by one
                b"DECRBY" => {
                    get_key_values(values, keys, commands)?;
                } // decrement the integer value of a key by the given number
                b"DEL" => {
                    get_keys(values, keys, commands)?;
                } // delete key
                b"EXPIRE" => {
                    get_key_values(values, keys, commands)?;
                } // key will be deleted in 120 seconds
                b"TTL" => {
                    get_keys(values, keys, commands)?;
                } // returns the number of seconds until a key is deleted
                b"RPUSH" => {
                    get_key_multi_values(values, keys, commands)?;
                } // put the new value at the end of the list
                b"RPUSHX" => {
                    get_key_values(values, keys, commands)?;
                } // append a value to a list, only if the exists
                b"LPUSH" => {
                    get_key_multi_values(values, keys, commands)?;
                } // put the new value at the start of the list
                b"LRANGE" => {
                    query_type = QueryType::Read;
                    get_key_multi_values(values, keys, commands)?;
                } // give a subset of the list
                b"LINDEX" => {
                    query_type = QueryType::Read;
                    get_key_multi_values(values, keys, commands)?;
                } // get an element from a list by its index
                b"LINSERT" => {
                    get_key_multi_values(values, keys, commands)?;
                } // insert an element before or after another element in a list
                b"LLEN" => {
                    query_type = QueryType::Read;
                    get_keys(values, keys, commands)?;
                } // return the current length of the list
                b"LPOP" => {
                    get_keys(values, keys, commands)?;
                } // remove the first element from the list and returns it
                b"LSET" => {
                    get_key_multi_values(values, keys, commands)?;
                } // set the value of an element in a list by its index
                b"LTRIM" => {
                    get_key_multi_values(values, keys, commands)?;
                } // trim a list to the specified range
                b"RPOP" => {
                    get_keys(values, keys, commands)?;
                } // remove the last element from the list and returns it
                b"SADD" => {
                    get_key_multi_values(values, keys, commands)?;
                } // add the given value to the set
                b"SCARD" => {
                    query_type = QueryType::Read;
                    get_keys(values, keys, commands)?;
                } // get the number of members in a set
                b"SREM" => {
                    get_key_multi_values(values, keys, commands)?;
                } // remove the given value from the set
                b"SISMEMBER" => {
                    query_type = QueryType::Read;
                    get_keys(values, keys, commands)?;
                } // test if the given value is in the set.
                b"SMEMBERS" => {
                    query_type = QueryType::Read;
                    get_keys(values, keys, commands)?;
                } // return a list of all the members of this set
                b"SUNION" => {
                    query_type = QueryType::Read;
                    get_keys(values, keys, commands)?;
                } // combine two or more sets and returns the list of all elements
                b"SINTER" => {
                    query_type = QueryType::Read;
                    get_keys(values, keys, commands)?;
                } // intersect multiple sets
                b"SMOVE" => {
                    query_type = QueryType::Write;
                    get_key_values(values, keys, commands)?;
                } // move a member from one set to another
                b"SPOP" => {
                    query_type = QueryType::Write;
                    get_key_values(values, keys, commands)?;
                } // remove and return one or multiple random members from a set
                b"ZADD" => {
                    get_key_multi_values(values, keys, commands)?;
                } // add one or more members to a sorted set, or update its score if it already exists
                b"ZCARD" => {
                    query_type = QueryType::Read;
                    get_keys(values, keys, commands)?;
                } // get the number of members in a sorted set
                b"ZCOUNT" => {
                    query_type = QueryType::Read;
                    get_key_multi_values(values, keys, commands)?;
                } // count the members in a sorted set with scores within the given values
                b"ZINCRBY" => {
                    get_key_multi_values(values, keys, commands)?;
                } // increment the score of a member in a sorted set
                b"ZRANGE" => {
                    query_type = QueryType::Read;
                    get_key_multi_values(values, keys, commands)?;
                } // returns a subset of the sorted set
                b"ZRANK" => {
                    query_type = QueryType::Read;
                    get_keys(values, keys, commands)?;
                } // determine the index of a member in a sorted set
                b"ZREM" => {
                    get_key_multi_values(values, keys, commands)?;
                } // remove one or more members from a sorted set
                b"ZREMRANGEBYRANK" => {
                    get_key_multi_values(values, keys, commands)?;
                } // remove all members in a sorted set within the given indexes
                b"ZREMRANGEBYSCORE" => {
                    get_key_multi_values(values, keys, commands)?;
                } // remove all members in a sorted set, by index, with scores ordered from high to low
                b"ZSCORE" => {
                    query_type = QueryType::Read;
                    get_keys(values, keys, commands)?;
                } // get the score associated with the given mmeber in a sorted set
                b"ZRANGEBYSCORE" => {
                    query_type = QueryType::Read;
                    get_key_multi_values(values, keys, commands)?;
                } // return a range of members in a sorted set, by score
                b"HGET" => {
                    query_type = QueryType::Read;
                    get_keys(values, keys, commands)?;
                } // get the value of a hash field
                b"HGETALL" => {
                    query_type = QueryType::Read;
                    get_keys(values, keys, commands)?;
                } // get all the fields and values in a hash
                b"HSET" => {
                    get_key_map(values, keys, commands)?;
                } // set the string value of a hash field
                b"HSETNX" => {
                    get_key_map(values, keys, commands)?;
                } // set the string value of a hash field, only if the field does not exists
                b"HMSET" => {
                    get_key_map(values, keys, commands)?;
                } // set multiple fields at once
                b"HINCRBY" => {
                    get_key_multi_values(values, keys, commands)?;
                } // increment value in hash by X
                b"HDEL" => {
                    get_key_multi_values(values, keys, commands)?;
                } // delete one or more hash fields
                b"HEXISTS" => {
                    query_type = QueryType::Read;
                    get_key_values(values, keys, commands)?;
                } // determine if a hash field exists
                b"HKEYS" => {
                    query_type = QueryType::Read;
                    get_keys(values, keys, commands)?;
                } // get all the fields in a hash
                b"HLEN" => {
                    query_type = QueryType::Read;
                    get_keys(values, keys, commands)?;
                } // get all the fields in a hash
                b"HSTRLEN" => {
                    query_type = QueryType::Read;
                    get_key_values(values, keys, commands)?;
                } // get the length of the value of a hash field
                b"HVALS" => {
                    query_type = QueryType::Read;
                    get_keys(values, keys, commands)?;
                } // get all the values in a hash
                b"PFADD" => {
                    get_key_multi_values(values, keys, commands)?;
                } // add the specified elements to the specified HyperLogLog
                b"PFCOUNT" => {
                    query_type = QueryType::Read;
                    get_keys(values, keys, commands)?;
                } // return the approximated cardinality of the set(s) observed by the HyperLogLog at key's)
                b"PFMERGE" => {
                    get_key_multi_values(values, keys, commands)?;
                } // merge N HyperLogLogs into a single one
                _ => {}
            }
            Ok(MessageDetails::Query(QueryMessage {
                query_string,
                namespace: vec![],
                primary_key: keys_map,
                query_values: Some(values_map),
                projection: None,
                query_type,
                ast: Some(ast),
            }))
        } else {
            Ok(MessageDetails::Bypass(Box::new(MessageDetails::Unknown)))
        }
    } else {
        Ok(MessageDetails::Response(QueryResponse {
            matching_query: None,
            result: Some(Value::List(
                commands_vec.iter().map(|f| f.clone().into()).collect_vec(),
            )),
            error: None,
            response_meta: None,
        }))
    }
}

fn handle_redis_string(string: String, decode_as_response: bool) -> Result<MessageDetails> {
    if decode_as_response {
        Ok(MessageDetails::Response(QueryResponse {
            matching_query: None,
            result: Some(Value::Strings(string)),
            error: None,
            response_meta: None,
        }))
    } else {
        Ok(MessageDetails::Query(QueryMessage {
            query_string: string,
            namespace: vec![],
            primary_key: Default::default(),
            query_values: None,
            projection: None,
            query_type: QueryType::ReadWrite,
            ast: None,
        }))
    }
}

fn handle_redis_bulkstring(bulkstring: Bytes, decode_as_response: bool) -> Result<MessageDetails> {
    if decode_as_response {
        Ok(MessageDetails::Response(QueryResponse {
            matching_query: None,
            result: Some(Value::Bytes(bulkstring)),
            error: None,
            response_meta: None,
        }))
    } else {
        Ok(MessageDetails::Query(QueryMessage {
            query_string: String::from_utf8_lossy(bulkstring.as_ref()).to_string(),
            namespace: vec![],
            primary_key: Default::default(),
            query_values: None,
            projection: None,
            query_type: QueryType::ReadWrite,
            ast: None,
        }))
    }
}

fn handle_redis_integer(integer: i64, decode_as_response: bool) -> Result<MessageDetails> {
    if decode_as_response {
        Ok(MessageDetails::Response(QueryResponse {
            matching_query: None,
            result: Some(Value::Integer(integer)),
            error: None,
            response_meta: None,
        }))
    } else {
        Ok(MessageDetails::Query(QueryMessage {
            query_string: format!("{}", integer),
            namespace: vec![],
            primary_key: Default::default(),
            query_values: None,
            projection: None,
            query_type: QueryType::ReadWrite,
            ast: None,
        }))
    }
}

fn handle_redis_error(error: String, decode_as_response: bool) -> Result<MessageDetails> {
    if decode_as_response {
        Ok(MessageDetails::Response(QueryResponse {
            matching_query: None,
            result: None,
            error: Some(Value::Strings(error)),
            response_meta: None,
        }))
    } else {
        Ok(MessageDetails::Query(QueryMessage {
            query_string: error,
            namespace: vec![],
            primary_key: Default::default(),
            query_values: None,
            projection: None,
            query_type: QueryType::ReadWrite,
            ast: None,
        }))
    }
}

pub fn process_redis_frame(frame: &Frame, decode_as_response: bool) -> Result<MessageDetails> {
    match frame.clone() {
        Frame::SimpleString(s) => handle_redis_string(s, decode_as_response),
        Frame::BulkString(bs) => handle_redis_bulkstring(bs, decode_as_response),
        Frame::Array(frames) => handle_redis_array(frames, decode_as_response),
        Frame::Integer(i) => handle_redis_integer(i, decode_as_response),
        Frame::Error(s) => handle_redis_error(s, decode_as_response),
        Frame::Null => {
            if decode_as_response {
                Ok(MessageDetails::Response(QueryResponse::empty()))
            } else {
                Ok(MessageDetails::Query(QueryMessage::empty()))
            }
        }
    }
}

#[inline]
fn get_redis_frame(rf: RawFrame) -> Result<Frame> {
    if let RawFrame::Redis(frame) = rf {
        Ok(frame)
    } else {
        warn!("Unsupported Frame detected - Dropping Frame {:?}", rf);
        Err(anyhow!("Unsupported frame found, not sending"))
    }
}

impl CodecErrorFixup for RedisCodec {
    fn fixup_err( &self, _message : Message ) -> (Option<Message>, Option<Message>, Option<anyhow::Error>) {
        (None, None, Some( anyhow!("Redis should not have a protocol error")))
    }
}

impl RedisCodec {
    fn encode_message(&mut self, item: Message) -> Result<Frame> {
        let frame = if !item.modified {
            get_redis_frame(item.original)?
        } else {
            match item.details {
                MessageDetails::Bypass(message) => self.encode_message(Message {
                    details: *message,
                    modified: item.modified,
                    original: item.original,
                    protocol_error: item.protocol_error,
                })?,
                MessageDetails::Query(qm) => RedisCodec::build_redis_query_frame(qm),
                MessageDetails::Response(qr) => RedisCodec::build_redis_response_frame(qr),
                MessageDetails::Unknown => get_redis_frame(item.original)?,
            }
        };
        Ok(frame)
    }

    pub fn new(decode_as_response: bool, batch_hint: usize) -> RedisCodec {
        RedisCodec {
            decode_as_response,
            batch_hint,
            current_frames: vec![],
            enable_metadata: false,
        }
    }

    pub fn get_batch_hint(&self) -> usize {
        self.batch_hint
    }

    pub fn process_redis_bulk(&self, frames: Vec<Frame>) -> Result<Messages> {
        trace!("processing bulk response {:?}", frames);
        let result: Result<Messages> = frames
            .into_iter()
<<<<<<< HEAD
            .map(|frame| {
                if self.enable_metadata {
                    Ok(Message {
                        details: process_redis_frame(&frame, self.decode_as_response)?,
                        modified: false,
                        original: RawFrame::Redis(frame),
                    })
                } else {
                    Ok(Message {
                        details: MessageDetails::Unknown,
                        modified: false,
                        original: RawFrame::Redis(frame),
                    })
=======
            .map(|f| self.process_redis_frame(f))
            .collect();
        result
    }

    pub fn process_redis_frame(&self, frame: Frame) -> Result<Message> {
        if !self.enable_metadata {
            Ok(Message {
                details: MessageDetails::Unknown,
                modified: false,
                original: RawFrame::Redis(frame),
                protocol_error: 0,
            })
        } else {
            Ok(match frame.clone() {
                Frame::SimpleString(s) => self.handle_redis_string(s, frame),
                Frame::BulkString(bs) => self.handle_redis_bulkstring(bs, frame),
                Frame::Array(frames) => self.handle_redis_array(frames, frame)?,
                Frame::Moved { slot, host, port } => {
                    self.handle_redis_string(format!("MOVED {} {}:{}", slot, host, port), frame)
                }
                Frame::Ask { slot, host, port } => {
                    self.handle_redis_string(format!("ASK {} {}:{}", slot, host, port), frame)
                }
                Frame::Integer(i) => self.handle_redis_integer(i, frame),
                Frame::Error(s) => self.handle_redis_error(s, frame),
                Frame::Null => {
                    if self.decode_as_response {
                        Message::new_response(QueryResponse::empty(), false, RawFrame::Redis(frame))
                    } else {
                        Message::new_query(QueryMessage::empty(), false, RawFrame::Redis(frame))
                    }
>>>>>>> 0c702761
                }
            })
            .collect();
        result
    }

    pub fn build_redis_response_frame(resp: QueryResponse) -> Frame {
        if let Some(result) = &resp.result {
            return result.clone().into();
        }
        if let Some(Value::Strings(s)) = &resp.error {
            return Frame::Error(s.clone());
        }

        debug!("{:?}", resp);
        Frame::SimpleString("OK".to_string())
    }

    pub fn build_redis_query_frame(query: QueryMessage) -> Frame {
        if let Some(ASTHolder::Commands(Value::List(ast))) = &query.ast {
            Frame::Array(ast.iter().cloned().map(|v| v.into()).collect())
        } else {
            Frame::SimpleString(query.query_string)
        }
    }

    fn decode_raw(&mut self, src: &mut BytesMut) -> Result<Option<Vec<Frame>>> {
        // TODO: get_batch_hint may be a premature optimisation
        while src.remaining() != 0 {
            trace!("remaining {}", src.remaining());

            match decode(&*src).map_err(|e| {
                info!("Error decoding redis frame {:?}", e);
                anyhow!("Error decoding redis frame {}", e)
            })? {
                Some((frame, size)) => {
                    trace!("Got frame {:?} of {}", frame, size);
                    src.advance(size);
                    self.current_frames.push(frame);
                }
                None => {
                    if src.remaining() == 0 {
                        break;
                    } else {
                        return Ok(None);
                    }
                }
            }
        }
        trace!(
            "frames {:?} - remaining {}",
            self.current_frames,
            src.remaining()
        );
        let mut return_buf: Vec<Frame> = vec![];
        std::mem::swap(&mut self.current_frames, &mut return_buf);

        if return_buf.is_empty() {
            Ok(None)
        } else {
            trace!("Batch size {:?}", return_buf.len());
            Ok(Some(return_buf))
        }
    }

    fn encode_raw(&mut self, item: Frame, dst: &mut BytesMut) -> Result<()> {
        encode_bytes(dst, &item)
            .map(|_| ())
            .map_err(|e| anyhow!("Redis encoding error: {} - {:#?}", e, item))
    }
}

impl Decoder for RedisCodec {
    type Item = Messages;
    type Error = anyhow::Error;

    fn decode(
        &mut self,
        src: &mut BytesMut,
    ) -> std::result::Result<Option<Self::Item>, Self::Error> {
        Ok(match self.decode_raw(src)? {
            None => None,
            Some(f) => Some(self.process_redis_bulk(f)?),
        })
    }
}

impl Encoder<Messages> for RedisCodec {
    type Error = anyhow::Error;

    fn encode(
        &mut self,
        item: Messages,
        dst: &mut BytesMut,
    ) -> std::result::Result<(), Self::Error> {
        item.into_iter().try_for_each(|m: Message| {
            let frame = self.encode_message(m)?;
            self.encode_raw(frame, dst)
        })
    }
}

#[cfg(test)]
mod redis_tests {
    use crate::protocols::redis_codec::RedisCodec;
    use bytes::BytesMut;
    use hex_literal::hex;
    use tokio_util::codec::{Decoder, Encoder};

    const SET_MESSAGE: [u8; 45] = hex!("2a330d0a24330d0a5345540d0a2431360d0a6b65793a5f5f72616e645f696e745f5f0d0a24330d0a7878780d0a");

    const OK_MESSAGE: [u8; 5] = hex!("2b4f4b0d0a");

    const GET_MESSAGE: [u8; 36] =
        hex!("2a320d0a24330d0a4745540d0a2431360d0a6b65793a5f5f72616e645f696e745f5f0d0a");

    const INC_MESSAGE: [u8; 41] =
        hex!("2a320d0a24340d0a494e43520d0a2432300d0a636f756e7465723a5f5f72616e645f696e745f5f0d0a");

    const LPUSH_MESSAGE: [u8; 36] =
        hex!("2a330d0a24350d0a4c505553480d0a24360d0a6d796c6973740d0a24330d0a7878780d0a");

    const RPUSH_MESSAGE: [u8; 36] =
        hex!("2a330d0a24350d0a52505553480d0a24360d0a6d796c6973740d0a24330d0a7878780d0a");

    const LPOP_MESSAGE: [u8; 26] = hex!("2a320d0a24340d0a4c504f500d0a24360d0a6d796c6973740d0a");

    const SADD_MESSAGE: [u8; 52] = hex!("2a330d0a24340d0a534144440d0a24350d0a6d797365740d0a2432300d0a656c656d656e743a5f5f72616e645f696e745f5f0d0a");

    const HSET_MESSAGE: [u8; 75] = hex!("2a340d0a24340d0a485345540d0a2431380d0a6d797365743a5f5f72616e645f696e745f5f0d0a2432300d0a656c656d656e743a5f5f72616e645f696e745f5f0d0a24330d0a7878780d0a");

    fn test_frame(codec: &mut RedisCodec, raw_frame: &[u8]) {
        let message = codec
            .decode(&mut BytesMut::from(raw_frame))
            .unwrap()
            .unwrap();

        let mut dest = BytesMut::new();
        codec.encode(message, &mut dest).unwrap();
        assert_eq!(raw_frame, &dest);
    }

    #[test]
    fn test_ok_codec() {
        let mut codec = RedisCodec::new(true, 1);
        test_frame(&mut codec, &OK_MESSAGE);
    }

    #[test]
    fn test_set_codec() {
        let mut codec = RedisCodec::new(false, 1);
        test_frame(&mut codec, &SET_MESSAGE);
    }

    #[test]
    fn test_get_codec() {
        let mut codec = RedisCodec::new(false, 1);
        test_frame(&mut codec, &GET_MESSAGE);
    }

    #[test]
    fn test_inc_codec() {
        let mut codec = RedisCodec::new(false, 1);
        test_frame(&mut codec, &INC_MESSAGE);
    }

    #[test]
    fn test_lpush_codec() {
        let mut codec = RedisCodec::new(false, 1);
        test_frame(&mut codec, &LPUSH_MESSAGE);
    }

    #[test]
    fn test_rpush_codec() {
        let mut codec = RedisCodec::new(false, 1);
        test_frame(&mut codec, &RPUSH_MESSAGE);
    }

    #[test]
    fn test_lpop_codec() {
        let mut codec = RedisCodec::new(false, 1);
        test_frame(&mut codec, &LPOP_MESSAGE);
    }

    #[test]
    fn test_sadd_codec() {
        let mut codec = RedisCodec::new(false, 1);
        test_frame(&mut codec, &SADD_MESSAGE);
    }

    #[test]
    fn test_hset_codec() {
        let mut codec = RedisCodec::new(false, 1);
        test_frame(&mut codec, &HSET_MESSAGE);
    }
}<|MERGE_RESOLUTION|>--- conflicted
+++ resolved
@@ -553,7 +553,6 @@
         trace!("processing bulk response {:?}", frames);
         let result: Result<Messages> = frames
             .into_iter()
-<<<<<<< HEAD
             .map(|frame| {
                 if self.enable_metadata {
                     Ok(Message {
@@ -567,40 +566,6 @@
                         modified: false,
                         original: RawFrame::Redis(frame),
                     })
-=======
-            .map(|f| self.process_redis_frame(f))
-            .collect();
-        result
-    }
-
-    pub fn process_redis_frame(&self, frame: Frame) -> Result<Message> {
-        if !self.enable_metadata {
-            Ok(Message {
-                details: MessageDetails::Unknown,
-                modified: false,
-                original: RawFrame::Redis(frame),
-                protocol_error: 0,
-            })
-        } else {
-            Ok(match frame.clone() {
-                Frame::SimpleString(s) => self.handle_redis_string(s, frame),
-                Frame::BulkString(bs) => self.handle_redis_bulkstring(bs, frame),
-                Frame::Array(frames) => self.handle_redis_array(frames, frame)?,
-                Frame::Moved { slot, host, port } => {
-                    self.handle_redis_string(format!("MOVED {} {}:{}", slot, host, port), frame)
-                }
-                Frame::Ask { slot, host, port } => {
-                    self.handle_redis_string(format!("ASK {} {}:{}", slot, host, port), frame)
-                }
-                Frame::Integer(i) => self.handle_redis_integer(i, frame),
-                Frame::Error(s) => self.handle_redis_error(s, frame),
-                Frame::Null => {
-                    if self.decode_as_response {
-                        Message::new_response(QueryResponse::empty(), false, RawFrame::Redis(frame))
-                    } else {
-                        Message::new_query(QueryMessage::empty(), false, RawFrame::Redis(frame))
-                    }
->>>>>>> 0c702761
                 }
             })
             .collect();
