--- conflicted
+++ resolved
@@ -485,15 +485,6 @@
             get_redis_frame(item.original)?
         } else {
             match item.details {
-<<<<<<< HEAD
-                MessageDetails::Bypass(message) => self.encode_message(Message {
-                    details: *message,
-                    modified: item.modified,
-                    original: item.original,
-                    protocol_error: item.protocol_error,
-                })?,
-=======
->>>>>>> d51eee45
                 MessageDetails::Query(qm) => RedisCodec::build_redis_query_frame(qm),
                 MessageDetails::Response(qr) => RedisCodec::build_redis_response_frame(qr),
                 MessageDetails::Unknown => get_redis_frame(item.original)?,
