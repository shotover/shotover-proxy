--- conflicted
+++ resolved
@@ -567,12 +567,7 @@
         }
     }
 
-<<<<<<< HEAD
     fn decode_raw(&mut self, src: &mut BytesMut) -> Result<Option<Frame>, CDRSError> {
-        // while src.remaining() != 0 {
-        //
-        // }
-
         trace!("{:?} Parsing C* frame", thread::current().id());
         let v: Result<(Option<Frame>, Option<FrameHeader>), CDRSError> =
             parser::parse_frame(src, &self.compressor, self.current_head.as_ref());
@@ -580,19 +575,6 @@
             self.current_head = h;
             r
         })
-=======
-    fn decode_raw(&mut self, src: &mut BytesMut) -> Result<Option<Frame>> {
-        trace!("Parsing C* frame");
-        let v = parser::parse_frame(src, &self.compressor, &self.current_head);
-        match v {
-            Ok((r, h)) => {
-                self.current_head = h;
-                Ok(r)
-            }
-            // Note these should be parse errors, not actual protocol errors
-            Err(e) => Err(anyhow!(e)),
-        }
->>>>>>> d51eee45
     }
 
     fn encode_raw(&mut self, item: Frame, dst: &mut BytesMut) {
@@ -688,15 +670,6 @@
             get_cassandra_frame(item.original)?
         } else {
             match item.details {
-<<<<<<< HEAD
-                MessageDetails::Bypass(message) => self.encode_message(Message {
-                    details: *message,
-                    modified: item.modified,
-                    original: item.original,
-                    protocol_error: item.protocol_error,
-                })?,
-=======
->>>>>>> d51eee45
                 MessageDetails::Query(qm) => {
                     CassandraCodec2::build_cassandra_query_frame(qm, Consistency::LocalQuorum)
                 }
