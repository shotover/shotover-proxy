--- conflicted
+++ resolved
@@ -157,23 +157,10 @@
         let builder = tracing_subscriber::fmt()
             .with_writer(non_blocking)
             .with_env_filter({
-<<<<<<< HEAD
-                // Override directives using RUST_LOG environment variable. Workaround for tokio-rs/tracing#512.
-                let overrides = env::var(EnvFilter::DEFAULT_ENV).ok();
-                let directives = [Some(log_level), overrides.as_deref()]
-                    .iter()
-                    .flat_map(Option::as_deref)
-                    .map(str::trim)
-                    .filter(|s| !s.is_empty())
-                    .collect::<Vec<_>>()
-                    .join(",");
-                EnvFilter::new(directives)
-=======
                 // Load log directives from shotover config and then from the RUST_LOG env var, with the latter taking priority.
                 // In the future we might be able to simplify the implementation if work is done on tokio-rs/tracing#1466.
                 let overrides = env::var(EnvFilter::DEFAULT_ENV).ok();
                 try_parse_log_directives(&[Some(log_level), overrides.as_deref()])?
->>>>>>> 926b6c3c
             })
             .with_filter_reloading();
         let handle = builder.reload_handle();
