use crate::codec::redis::redis_query_type;
use crate::frame::{
    cassandra,
    cassandra::{CassandraMetadata, CassandraOperation, ToCassandraType},
};
use crate::frame::{CassandraFrame, Frame, MessageType, RedisFrame};
use anyhow::{anyhow, Result};
use bigdecimal::BigDecimal;
use byteorder::{BigEndian, WriteBytesExt};
use bytes::{Buf, Bytes};
use bytes_utils::Str;
use cassandra_protocol::{
    frame::{
        frame_error::{AdditionalErrorInfo, ErrorBody},
        frame_result::{ColSpec, ColTypeOption},
    },
    types::{
        cassandra_type::{wrapper_fn, CassandraType},
        CBytes,
    },
};
use cql3_parser::common::{DataTypeName, Operand};
use itertools::Itertools;
use nonzero_ext::nonzero;
use num::BigInt;
use ordered_float::OrderedFloat;
use serde::{Deserialize, Serialize};
use std::collections::{BTreeMap, BTreeSet};
use std::net::IpAddr;
use std::num::NonZeroU32;
use uuid::Uuid;

enum Metadata {
    Cassandra(CassandraMetadata),
    Redis,
    None,
}

pub type Messages = Vec<Message>;

/// The Message type is designed to effeciently abstract over the message being in various states of processing.
///
/// Usually a message is received and starts off containing just raw bytes (or possibly raw bytes + frame)
/// This can be immediately sent off to the destination without any processing cost.
///
/// However if a transform wants to query the contents of the message it must call `Message::frame()q which will cause the raw bytes to be processed into a raw bytes + Frame.
/// The first call to frame has an expensive one time cost.
///
/// The transform may also go one step further and modify the message's Frame + call `Message::invalidate_cache()`.
/// This results in an expensive cost to reassemble the message bytes when the message is sent to the destination.
#[derive(PartialEq, Debug, Clone)]
pub struct Message {
    /// It is an invariant that this field must remain Some at all times.
    /// The only reason it is an Option is to allow temporarily taking ownership of the value from an &mut T
    inner: Option<MessageInner>,
    pub return_to_sender: bool,

    // TODO: Not a fan of this field and we could get rid of it by making TimestampTagger an implicit part of ConsistentScatter
    // This metadata field is only used for communication between transforms and should not be touched by sinks or sources
    pub meta_timestamp: Option<i64>,
}

/// `from_*` methods for `Message`
impl Message {
    /// This method should be called when you have have just the raw bytes of a message.
    /// This is expected to be used only by codecs that are decoding a protocol where the length of the message is provided in the header. e.g. cassandra
    /// Providing just the bytes results in better performance when only the raw bytes are available.
    pub fn from_bytes(bytes: Bytes, message_type: MessageType) -> Self {
        Message {
            inner: Some(MessageInner::RawBytes {
                bytes,
                message_type,
            }),
            return_to_sender: false,
            meta_timestamp: None,
        }
    }

    /// This method should be called when you have both a Frame and matching raw bytes of a message.
    /// This is expected to be used only by codecs that are decoding a protocol that does not include length of the message in the header. e.g. redis
    /// Providing both the raw bytes and Frame results in better performance if they are both already available.
    pub fn from_bytes_and_frame(bytes: Bytes, frame: Frame) -> Self {
        Message {
            inner: Some(MessageInner::Parsed { bytes, frame }),
            return_to_sender: false,
            meta_timestamp: None,
        }
    }

    /// This method should be called when you have just a Frame of a message.
    /// This is expected to be used by transforms that are generating custom messages.
    /// Providing just the Frame results in better performance when only the Frame is available.
    pub fn from_frame(frame: Frame) -> Self {
        Message {
            inner: Some(MessageInner::Modified { frame }),
            return_to_sender: false,
            meta_timestamp: None,
        }
    }
}

/// Methods for interacting with `Message::inner`
impl Message {
    /// Returns a `&mut Frame` which contains the processed contents of the message.
    /// A transform may choose to modify the contents of the `&mut Frame` in order to modify the message that is sent to the DB.
    /// Any future calls to `frame()` in the same or future transforms will return the same modified `&mut Frame`.
    /// If a transform chooses to modify the `&mut Frame` then they must also call `Frame::invalidate_cache()` after the modification.
    ///
    /// Returns `None` when fails to parse the message.
    /// This failure to parse the message is internally logged as an error.
    ///
    /// ## Performance implications
    /// Calling frame for the first time on a message may be an expensive operation as the raw bytes might not yet be parsed into a Frame.
    /// Calling frame again is free as the parsed message is cached.
    pub fn frame(&mut self) -> Option<&mut Frame> {
        let (inner, result) = self.inner.take().unwrap().ensure_parsed();
        self.inner = Some(inner);
        if let Err(err) = result {
            // TODO: If we could include a stacktrace in this error it would be really helpful
            tracing::error!("Failed to parse frame {err}");
            return None;
        }

        match self.inner.as_mut().unwrap() {
            MessageInner::RawBytes { .. } => {
                unreachable!("Cannot be RawBytes because ensure_parsed was called")
            }
            MessageInner::Parsed { frame, .. } => Some(frame),
            MessageInner::Modified { frame } => Some(frame),
        }
    }

    // TODO: Considering we already have the expected message type here maybe we should perform any required conversions and return a Result<Bytes> here.
    // I've left it as is to keep the PR simpler and there could be a need for codecs to control this process that I havent investigated.
    pub fn into_encodable(self, expected_message_type: MessageType) -> Result<Encodable> {
        match self.inner.unwrap() {
            MessageInner::RawBytes {
                bytes,
                message_type,
            } => {
                if message_type == expected_message_type {
                    Ok(Encodable::Bytes(bytes))
                } else {
                    Err(anyhow!(
                        "Expected message of type {:?} but was of type {:?}",
                        expected_message_type,
                        message_type
                    ))
                }
            }
            MessageInner::Parsed { bytes, frame } => {
                if frame.get_type() == expected_message_type {
                    Ok(Encodable::Bytes(bytes))
                } else {
                    Err(anyhow!(
                        "Expected message of type {:?} but was of type {:?}",
                        expected_message_type,
                        frame.name()
                    ))
                }
            }
            MessageInner::Modified { frame } => {
                if frame.get_type() == expected_message_type {
                    Ok(Encodable::Frame(frame))
                } else {
                    Err(anyhow!(
                        "Expected message of type {:?} but was of type {:?}",
                        expected_message_type,
                        frame.name()
                    ))
                }
            }
        }
    }

<<<<<<< HEAD
    /// Returns the table names found in the message.
    /// None if the statements do not contain table names.
    pub fn get_table_names(&mut self) -> Vec<String> {
        match self.frame() {
            Some(Frame::Cassandra(cassandra)) => cassandra
                .get_table_names()
                .iter()
                .map(|n| n.to_string())
                .collect_vec(),
            Some(Frame::Redis(_)) => unimplemented!(),
            Some(Frame::None) => vec![],
            _ => unreachable!(),
=======
    /// Only use for messages read straight from the socket
    /// that are definitely in an unparsed state
    /// (haven't passed through any transforms where they might have been parsed or modified)
    pub(crate) fn as_raw_bytes(&self) -> Option<&Bytes> {
        match self.inner.as_ref().unwrap() {
            MessageInner::RawBytes { bytes, .. } => Some(bytes),
            _ => None,
        }
    }

    /// Returns None when fails to parse the message
    pub fn namespace(&mut self) -> Option<Vec<String>> {
        match self.frame()? {
            Frame::Cassandra(cassandra) => Some(cassandra.namespace()),
            Frame::Redis(_) => unimplemented!(),
            Frame::None => Some(vec![]),
>>>>>>> e16253c7
        }
    }

    /// Batch messages have a cell count of 1 cell per inner message.
    /// Cell count is determined as follows:
    /// * Regular message - 1 cell
    /// * Message containing submessages e.g. a batch request - 1 cell per submessage
    /// * Message containing submessages with 0 submessages - 1 cell
    pub fn cell_count(&self) -> Result<NonZeroU32> {
        Ok(match self.inner.as_ref().unwrap() {
            MessageInner::RawBytes {
                bytes,
                message_type,
            } => match message_type {
                MessageType::Redis => nonzero!(1u32),
                MessageType::None => nonzero!(1u32),
                MessageType::Cassandra => cassandra::raw_frame::cell_count(bytes)?,
            },
            MessageInner::Modified { frame } | MessageInner::Parsed { frame, .. } => match frame {
                Frame::Cassandra(frame) => frame.cell_count()?,
                Frame::Redis(_) => nonzero!(1u32),
                Frame::None => nonzero!(1u32),
            },
        })
    }

    /// Invalidates all internal caches.
    /// This must be called after any modifications to the return value of `Message::frame()`.
    /// Otherwise values returned by getter methods and the message sent to the DB will be outdated.
    ///
    /// ## Performance implications
    /// * Clears caches used by getter methods
    /// * If `Message::frame()` has been called the message bytes must be regenerated from the `Frame` when sent to the DB
    pub fn invalidate_cache(&mut self) {
        // TODO: clear message details cache fields if we ever add any

        self.inner = self.inner.take().map(|x| x.invalidate_cache());
    }

    // TODO: this could be optimized to avoid parsing the cassandra sql
    pub fn to_filtered_reply(&mut self) -> Message {
        Message::from_frame(match self.frame().unwrap() {
            Frame::Redis(_) => Frame::Redis(RedisFrame::Error(
                "ERR Message was filtered out by shotover".into(),
            )),
            Frame::Cassandra(frame) => Frame::Cassandra(CassandraFrame {
                version: frame.version,
                stream_id: frame.stream_id,
                operation: CassandraOperation::Error(ErrorBody {
                    error_code: 0x0,
                    message: "Message was filtered out by shotover".into(),
                    additional_info: AdditionalErrorInfo::Server,
                }),
                tracing_id: frame.tracing_id,
                warnings: vec![],
            }),
            Frame::None => Frame::None,
        })
    }

    pub fn get_query_type(&mut self) -> QueryType {
        match self.frame() {
            Some(Frame::Cassandra(cassandra)) => cassandra.get_query_type(),
            Some(Frame::Redis(redis)) => redis_query_type(redis), // free-standing function as we cant define methods on RedisFrame
            Some(Frame::None) => QueryType::ReadWrite,
            None => QueryType::ReadWrite,
        }
    }

    // TODO: replace with a to_error_reply, should be easier to reason about
    pub fn set_error(&mut self, error: String) {
        *self = Message::from_frame(match self.metadata().unwrap() {
            Metadata::Redis => {
                Frame::Redis(RedisFrame::Error(Str::from_inner(error.into()).unwrap()))
            }
            Metadata::Cassandra(frame) => Frame::Cassandra(CassandraFrame {
                version: frame.version,
                stream_id: frame.stream_id,
                operation: CassandraOperation::Error(ErrorBody {
                    error_code: 0x0,
                    message: error,
                    additional_info: AdditionalErrorInfo::Server,
                }),
                tracing_id: frame.tracing_id,
                warnings: vec![],
            }),
            Metadata::None => Frame::None,
        });
        self.invalidate_cache();
    }

    /// Get metadata for this `Message`
    fn metadata(&self) -> Result<Metadata> {
        match self.inner.as_ref().unwrap() {
            MessageInner::RawBytes {
                bytes,
                message_type,
            } => match message_type {
                MessageType::Cassandra => Ok(Metadata::Cassandra(cassandra::raw_frame::metadata(
                    &*bytes,
                )?)),
                MessageType::Redis => Ok(Metadata::Redis),
                MessageType::None => Ok(Metadata::None),
            },
            MessageInner::Parsed { frame, .. } | MessageInner::Modified { frame } => match frame {
                Frame::Cassandra(frame) => Ok(Metadata::Cassandra(frame.metadata())),
                Frame::Redis(_) => Ok(Metadata::Redis),
                Frame::None => Ok(Metadata::None),
            },
        }
    }

    /// Set this `Message` to a backpressure response
    pub fn set_backpressure(&mut self) -> Result<()> {
        let metadata = self.metadata()?;

        *self = Message::from_frame(match metadata {
            Metadata::Cassandra(metadata) => {
                let body = CassandraOperation::Error(ErrorBody {
                    error_code: 0x1001,
                    message: "".into(),
                    additional_info: AdditionalErrorInfo::Overloaded,
                });

                Frame::Cassandra(CassandraFrame {
                    version: metadata.version,
                    stream_id: metadata.stream_id,
                    tracing_id: metadata.tracing_id,
                    warnings: vec![],
                    operation: body,
                })
            }
            Metadata::Redis => {
                unimplemented!()
            }
            Metadata::None => Frame::None,
        });

        Ok(())
    }

    // Retrieves the stream_id without parsing the rest of the frame.
    // Used for ordering out of order messages without parsing their contents.
    // TODO: We will have a better idea of how to make this generic once we have multiple out of order protocols
    //       For now its just written to match cassandra's stream_id field
    pub fn stream_id(&self) -> Option<i16> {
        match &self.inner {
            Some(MessageInner::RawBytes {
                bytes,
                message_type: MessageType::Cassandra,
            }) => {
                const HEADER_LEN: usize = 9;
                if bytes.len() >= HEADER_LEN {
                    Some((&bytes[2..4]).get_i16())
                } else {
                    None
                }
            }
            Some(MessageInner::RawBytes { .. }) => None,
            Some(MessageInner::Parsed { frame, .. } | MessageInner::Modified { frame }) => {
                match frame {
                    Frame::Cassandra(cassandra) => Some(cassandra.stream_id),
                    Frame::Redis(_) => None,
                    Frame::None => None,
                }
            }
            None => None,
        }
    }
}

/// There are 3 levels of processing the message can be in.
/// RawBytes -> Parsed -> Modified
/// Where possible transforms should avoid moving to further stages to improve performance but this is an implementation detail hidden from them
#[derive(PartialEq, Debug, Clone)]
enum MessageInner {
    RawBytes {
        bytes: Bytes,
        message_type: MessageType,
    },
    Parsed {
        bytes: Bytes,
        frame: Frame,
    },
    Modified {
        frame: Frame,
    },
}

impl MessageInner {
    fn ensure_parsed(self) -> (Self, Result<()>) {
        match self {
            MessageInner::RawBytes {
                bytes,
                message_type,
            } => match Frame::from_bytes(bytes.clone(), message_type) {
                Ok(frame) => (MessageInner::Parsed { bytes, frame }, Ok(())),
                Err(err) => (
                    MessageInner::RawBytes {
                        bytes,
                        message_type,
                    },
                    Err(err),
                ),
            },
            MessageInner::Parsed { .. } => (self, Ok(())),
            MessageInner::Modified { .. } => (self, Ok(())),
        }
    }

    fn invalidate_cache(self) -> Self {
        match self {
            MessageInner::RawBytes { .. } => self,
            MessageInner::Parsed { frame, .. } => MessageInner::Modified { frame },
            MessageInner::Modified { .. } => self,
        }
    }
}

#[derive(Debug)]
pub enum Encodable {
    Bytes(Bytes),
    Frame(Frame),
}

#[derive(PartialEq, Debug, Clone, Deserialize)]
pub enum QueryType {
    Read,
    Write,
    ReadWrite,
    SchemaChange,
    PubSubMessage,
}

#[derive(PartialEq, Debug, Clone, Serialize, Deserialize, Hash, Eq, PartialOrd, Ord)]
pub enum MessageValue {
    NULL,
    None,
    #[serde(with = "my_bytes")]
    Bytes(Bytes),
    Ascii(String),
    Strings(String),
    Integer(i64, IntSize),
    Double(OrderedFloat<f64>),
    Float(OrderedFloat<f32>),
    Boolean(bool),
    Inet(IpAddr),
    List(Vec<MessageValue>),
    Rows(Vec<Vec<MessageValue>>),
    NamedRows(Vec<BTreeMap<String, MessageValue>>),
    Document(BTreeMap<String, MessageValue>),
    FragmentedResponse(Vec<MessageValue>),
    Set(BTreeSet<MessageValue>),
    Map(BTreeMap<MessageValue, MessageValue>),
    Varint(BigInt),
    Decimal(BigDecimal),
    Date(i32),
    Timestamp(i64),
    Timeuuid(Uuid),
    Varchar(String),
    Uuid(Uuid),
    Time(i64),
    Counter(i64),
    Tuple(Vec<MessageValue>),
    Udt(BTreeMap<String, MessageValue>),
}

#[derive(PartialEq, Debug, Clone, Serialize, Deserialize, Hash, Eq, PartialOrd, Ord)]
pub enum IntSize {
    I64, // BigInt
    I32, // Int
    I16, // Smallint
    I8,  // Tinyint
}

impl From<&MessageValue> for Operand {
    fn from(v: &MessageValue) -> Self {
        match v {
            MessageValue::NULL => Operand::Null,
            MessageValue::Bytes(b) => Operand::from(b),
            MessageValue::Ascii(s) | MessageValue::Varchar(s) | MessageValue::Strings(s) => {
                Operand::from(s.as_str())
            }
            MessageValue::Integer(i, _) => Operand::from(i),
            MessageValue::Float(f) => Operand::from(&f.0),
            MessageValue::Boolean(b) => Operand::from(b),
            MessageValue::Double(d) => Operand::from(&d.0),
            MessageValue::Inet(i) => Operand::from(i),
            MessageValue::Varint(i) => Operand::from(i),
            MessageValue::Decimal(d) => Operand::from(d),
            MessageValue::Date(d) => Operand::from(d),
            MessageValue::Time(t) | MessageValue::Counter(t) | MessageValue::Timestamp(t) => {
                Operand::from(t)
            }
            MessageValue::Uuid(u) | MessageValue::Timeuuid(u) => Operand::from(u),

            MessageValue::List(l) => {
                Operand::List(l.iter().map(|x| Operand::from(x).to_string()).collect())
            }

            MessageValue::Rows(r) => Operand::Tuple(
                r.iter()
                    .map(|row| row.iter().map(Operand::from).collect())
                    .map(Operand::Tuple)
                    .collect(),
            ),

            MessageValue::NamedRows(r) => Operand::Tuple(
                r.iter()
                    .map(|nr| {
                        Operand::Map(
                            nr.iter()
                                .map(|(k, v)| (k.clone(), Operand::from(v).to_string()))
                                .collect(),
                        )
                    })
                    .collect(),
            ),

            MessageValue::Set(s) => {
                Operand::Set(s.iter().map(|m| Operand::from(m).to_string()).collect())
            }
            MessageValue::Map(m) => Operand::Map(
                m.iter()
                    .map(|(k, v)| (Operand::from(k).to_string(), Operand::from(v).to_string()))
                    .collect(),
            ),

            MessageValue::FragmentedResponse(t) | MessageValue::Tuple(t) => {
                Operand::Tuple(t.iter().map(Operand::from).collect())
            }

            MessageValue::Udt(d) | MessageValue::Document(d) => Operand::Map(
                d.iter()
                    .map(|(k, v)| (k.clone(), Operand::from(v).to_string()))
                    .collect(),
            ),

            MessageValue::None => Operand::Null,
        }
    }
}

impl From<&Operand> for MessageValue {
    fn from(operand: &Operand) -> Self {
        operand
            .as_cassandra_type()
            .map_or(MessageValue::None, MessageValue::create_element)
    }
}

impl From<&MessageValue> for DataTypeName {
    fn from(v: &MessageValue) -> Self {
        match v {
            MessageValue::Bytes(_) => DataTypeName::Blob,
            MessageValue::Ascii(_) => DataTypeName::Ascii,
            MessageValue::Strings(_) => DataTypeName::Text,
            MessageValue::Integer(_, size) => {
                match size {
                    //DataTypeName::Int
                    IntSize::I64 => DataTypeName::BigInt,
                    IntSize::I32 => DataTypeName::Int,
                    IntSize::I16 => DataTypeName::SmallInt,
                    IntSize::I8 => DataTypeName::TinyInt,
                }
            }
            MessageValue::Double(_) => DataTypeName::Double,
            MessageValue::Float(_) => DataTypeName::Float,
            MessageValue::Boolean(_) => DataTypeName::Boolean,
            MessageValue::Inet(_) => DataTypeName::Inet,
            MessageValue::List(_) => DataTypeName::List,
            MessageValue::Rows(_) => DataTypeName::List,
            MessageValue::NamedRows(_) => DataTypeName::Tuple,
            MessageValue::Document(_) => DataTypeName::Tuple,
            MessageValue::FragmentedResponse(_) => DataTypeName::Tuple,
            MessageValue::Set(_) => DataTypeName::Set,
            MessageValue::Map(_) => DataTypeName::Map,
            MessageValue::Varint(_) => DataTypeName::VarInt,
            MessageValue::Decimal(_) => DataTypeName::Decimal,
            MessageValue::Date(_) => DataTypeName::Date,
            MessageValue::Timestamp(_) => DataTypeName::Timestamp,
            MessageValue::Timeuuid(_) => DataTypeName::TimeUuid,
            MessageValue::Varchar(_) => DataTypeName::VarChar,
            MessageValue::Uuid(_) => DataTypeName::Uuid,
            MessageValue::Time(_) => DataTypeName::Time,
            MessageValue::Counter(_) => DataTypeName::Counter,
            MessageValue::Tuple(_) => DataTypeName::Tuple,
            MessageValue::Udt(_) => DataTypeName::Tuple,
            MessageValue::NULL => DataTypeName::Custom("NULL".to_string()),
            MessageValue::None => DataTypeName::Custom("None".to_string()),
        }
    }
}

impl From<RedisFrame> for MessageValue {
    fn from(f: RedisFrame) -> Self {
        match f {
            RedisFrame::SimpleString(s) => {
                MessageValue::Strings(String::from_utf8_lossy(&s).to_string())
            }
            RedisFrame::Error(e) => MessageValue::Strings(e.to_string()),
            RedisFrame::Integer(i) => MessageValue::Integer(i, IntSize::I64),
            RedisFrame::BulkString(b) => MessageValue::Bytes(b),
            RedisFrame::Array(a) => {
                MessageValue::List(a.iter().cloned().map(MessageValue::from).collect())
            }
            RedisFrame::Null => MessageValue::NULL,
        }
    }
}
impl From<&RedisFrame> for MessageValue {
    fn from(f: &RedisFrame) -> Self {
        match f.clone() {
            RedisFrame::SimpleString(s) => {
                MessageValue::Strings(String::from_utf8_lossy(s.as_ref()).to_string())
            }
            RedisFrame::Error(e) => MessageValue::Strings(e.to_string()),
            RedisFrame::Integer(i) => MessageValue::Integer(i, IntSize::I64),
            RedisFrame::BulkString(b) => MessageValue::Bytes(b),
            RedisFrame::Array(a) => {
                MessageValue::List(a.iter().cloned().map(MessageValue::from).collect())
            }
            RedisFrame::Null => MessageValue::NULL,
        }
    }
}

impl From<MessageValue> for RedisFrame {
    fn from(value: MessageValue) -> RedisFrame {
        match value {
            MessageValue::NULL => RedisFrame::Null,
            MessageValue::None => todo!(),
            MessageValue::Bytes(b) => RedisFrame::BulkString(b),
            MessageValue::Strings(s) => RedisFrame::SimpleString(s.into()),
            MessageValue::Integer(i, _) => RedisFrame::Integer(i),
            MessageValue::Float(f) => RedisFrame::SimpleString(f.to_string().into()),
            MessageValue::Boolean(b) => RedisFrame::Integer(i64::from(b)),
            MessageValue::Inet(i) => RedisFrame::SimpleString(i.to_string().into()),
            MessageValue::List(l) => RedisFrame::Array(l.into_iter().map(|v| v.into()).collect()),
            MessageValue::Rows(r) => RedisFrame::Array(
                r.into_iter()
                    .map(|v| MessageValue::List(v).into())
                    .collect(),
            ),
            MessageValue::NamedRows(_) => todo!(),
            MessageValue::Document(_) => todo!(),
            MessageValue::FragmentedResponse(l) => {
                RedisFrame::Array(l.into_iter().map(|v| v.into()).collect())
            }
            MessageValue::Ascii(_a) => todo!(),
            MessageValue::Double(_d) => todo!(),
            MessageValue::Set(_s) => todo!(),
            MessageValue::Map(_) => todo!(),
            MessageValue::Varint(_v) => todo!(),
            MessageValue::Decimal(_d) => todo!(),
            MessageValue::Date(_date) => todo!(),
            MessageValue::Timestamp(_timestamp) => todo!(),
            MessageValue::Timeuuid(_timeuuid) => todo!(),
            MessageValue::Varchar(_v) => todo!(),
            MessageValue::Uuid(_uuid) => todo!(),
            MessageValue::Time(_t) => todo!(),
            MessageValue::Counter(_c) => todo!(),
            MessageValue::Tuple(_) => todo!(),
            MessageValue::Udt(_) => todo!(),
        }
    }
}

impl MessageValue {
    pub fn value_byte_string(string: String) -> MessageValue {
        MessageValue::Bytes(Bytes::from(string))
    }

    pub fn value_byte_str(str: &'static str) -> MessageValue {
        MessageValue::Bytes(Bytes::from(str))
    }

    pub fn build_value_from_cstar_col_type(spec: &ColSpec, data: &CBytes) -> MessageValue {
        let cassandra_type = MessageValue::into_cassandra_type(&spec.col_type, data);
        MessageValue::create_element(cassandra_type)
    }

    fn into_cassandra_type(col_type: &ColTypeOption, data: &CBytes) -> CassandraType {
        let wrapper = wrapper_fn(&col_type.id);
        wrapper(data, col_type).unwrap()
    }

    pub fn create_element(element: CassandraType) -> MessageValue {
        match element {
            CassandraType::Ascii(a) => MessageValue::Ascii(a),
            CassandraType::Bigint(b) => MessageValue::Integer(b, IntSize::I64),
            CassandraType::Blob(b) => MessageValue::Bytes(b.into_vec().into()),
            CassandraType::Boolean(b) => MessageValue::Boolean(b),
            CassandraType::Counter(c) => MessageValue::Counter(c),
            CassandraType::Decimal(d) => {
                let big_decimal = BigDecimal::new(d.unscaled, d.scale.into());
                MessageValue::Decimal(big_decimal)
            }
            CassandraType::Double(d) => MessageValue::Double(d.into()),
            CassandraType::Float(f) => MessageValue::Float(f.into()),
            CassandraType::Int(c) => MessageValue::Integer(c.into(), IntSize::I32),
            CassandraType::Timestamp(t) => MessageValue::Timestamp(t),
            CassandraType::Uuid(u) => MessageValue::Uuid(u),
            CassandraType::Varchar(v) => MessageValue::Varchar(v),
            CassandraType::Varint(v) => MessageValue::Varint(v),
            CassandraType::Timeuuid(t) => MessageValue::Timeuuid(t),
            CassandraType::Inet(i) => MessageValue::Inet(i),
            CassandraType::Date(d) => MessageValue::Date(d),
            CassandraType::Time(d) => MessageValue::Time(d),
            CassandraType::Smallint(d) => MessageValue::Integer(d.into(), IntSize::I16),
            CassandraType::Tinyint(d) => MessageValue::Integer(d.into(), IntSize::I8),
            CassandraType::List(list) => {
                let value_list = list.into_iter().map(MessageValue::create_element).collect();
                MessageValue::List(value_list)
            }
            CassandraType::Map(map) => MessageValue::Map(
                map.into_iter()
                    .map(|(key, value)| {
                        (
                            MessageValue::create_element(key),
                            MessageValue::create_element(value),
                        )
                    })
                    .collect(),
            ),
            CassandraType::Set(set) => {
                MessageValue::Set(set.into_iter().map(MessageValue::create_element).collect())
            }
            CassandraType::Udt(udt) => {
                let values = udt
                    .into_iter()
                    .map(|(key, element)| (key, MessageValue::create_element(element)))
                    .collect();
                MessageValue::Udt(values)
            }
            CassandraType::Tuple(tuple) => {
                let value_list = tuple
                    .into_iter()
                    .map(MessageValue::create_element)
                    .collect();
                MessageValue::Tuple(value_list)
            }
            CassandraType::Null => MessageValue::NULL,
        }
    }
}

impl From<MessageValue> for cassandra_protocol::types::value::Bytes {
    fn from(value: MessageValue) -> cassandra_protocol::types::value::Bytes {
        match value {
            MessageValue::NULL => (-1_i32).into(),
            MessageValue::None => cassandra_protocol::types::value::Bytes::new(vec![]),
            MessageValue::Bytes(b) => cassandra_protocol::types::value::Bytes::new(b.to_vec()),
            MessageValue::Strings(s) => s.into(),
            MessageValue::Integer(x, size) => {
                let mut temp: Vec<u8> = Vec::new();

                match size {
                    IntSize::I64 => {
                        temp.write_i64::<BigEndian>(x).unwrap();
                    }
                    IntSize::I32 => {
                        temp.write_i32::<BigEndian>(x as i32).unwrap();
                    }
                    IntSize::I16 => {
                        temp.write_i16::<BigEndian>(x as i16).unwrap();
                    }
                    IntSize::I8 => {
                        temp.write_i8(x as i8).unwrap();
                    }
                }

                cassandra_protocol::types::value::Bytes::new(temp)
            }
            MessageValue::Float(f) => f.into_inner().into(),
            MessageValue::Boolean(b) => b.into(),
            MessageValue::List(l) => l.into(),
            MessageValue::Rows(r) => cassandra_protocol::types::value::Bytes::from(r),
            MessageValue::NamedRows(n) => cassandra_protocol::types::value::Bytes::from(n),
            MessageValue::Document(d) => cassandra_protocol::types::value::Bytes::from(d),
            MessageValue::Inet(i) => i.into(),
            MessageValue::FragmentedResponse(l) => cassandra_protocol::types::value::Bytes::from(l),
            MessageValue::Ascii(a) => a.into(),
            MessageValue::Double(d) => d.into_inner().into(),
            MessageValue::Set(s) => s.into_iter().collect_vec().into(),
            MessageValue::Map(m) => m.into(),
            MessageValue::Varint(v) => v.into(),
            MessageValue::Decimal(d) => {
                let (unscaled, scale) = d.into_bigint_and_exponent();
                cassandra_protocol::types::decimal::Decimal {
                    unscaled,
                    scale: scale as i32,
                }
                .into()
            }
            MessageValue::Date(d) => d.into(),
            MessageValue::Timestamp(t) => t.into(),
            MessageValue::Timeuuid(t) => t.into(),
            MessageValue::Varchar(v) => v.into(),
            MessageValue::Uuid(u) => u.into(),
            MessageValue::Time(t) => t.into(),
            MessageValue::Counter(c) => c.into(),
            MessageValue::Tuple(t) => t.into(),
            MessageValue::Udt(u) => u.into(),
        }
    }
}

mod my_bytes {
    use bytes::Bytes;
    use serde::{Deserialize, Deserializer, Serializer};

    pub fn serialize<S>(val: &Bytes, serializer: S) -> Result<S::Ok, S::Error>
    where
        S: Serializer,
    {
        serializer.serialize_bytes(val)
    }

    pub fn deserialize<'de, D>(deserializer: D) -> Result<Bytes, D::Error>
    where
        D: Deserializer<'de>,
    {
        let val: Vec<u8> = Deserialize::deserialize(deserializer)?;
        Ok(Bytes::from(val))
    }
}<|MERGE_RESOLUTION|>--- conflicted
+++ resolved
@@ -173,7 +173,6 @@
         }
     }
 
-<<<<<<< HEAD
     /// Returns the table names found in the message.
     /// None if the statements do not contain table names.
     pub fn get_table_names(&mut self) -> Vec<String> {
@@ -186,7 +185,9 @@
             Some(Frame::Redis(_)) => unimplemented!(),
             Some(Frame::None) => vec![],
             _ => unreachable!(),
-=======
+        }
+    }
+
     /// Only use for messages read straight from the socket
     /// that are definitely in an unparsed state
     /// (haven't passed through any transforms where they might have been parsed or modified)
@@ -203,7 +204,6 @@
             Frame::Cassandra(cassandra) => Some(cassandra.namespace()),
             Frame::Redis(_) => unimplemented!(),
             Frame::None => Some(vec![]),
->>>>>>> e16253c7
         }
     }
 
