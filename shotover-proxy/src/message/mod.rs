use crate::protocols::RawFrame;
use bytes::Bytes;
use cassandra_proto::frame::frame_result::{ColSpec, ColType};
use cassandra_proto::types::data_serialization_types::{
    decode_ascii, decode_bigint, decode_boolean, decode_decimal, decode_double, decode_float,
    decode_inet, decode_int, decode_smallint, decode_tinyint, decode_varchar, decode_varint,
};
use cassandra_proto::types::CBytes;
use redis_protocol::resp2::types::Frame;
use serde::{Deserialize, Serialize};
use sqlparser::ast::Statement;
use std::collections::HashMap;
use std::net::IpAddr;

pub type Messages = Vec<Message>;

#[derive(PartialEq, Debug, Clone)]
pub struct Message {
    pub details: MessageDetails,
    pub modified: bool,
    /// The frame in the format defined by the protocol.
    pub original: RawFrame,
    /// If protocol_error != 0 then the message is a protocol_error message that may
    /// require special handling as described in `Handler<C>.handle_protocol_error()`
    pub protocol_error: i32,
}

#[derive(PartialEq, Debug, Clone)]
pub enum MessageDetails {
    Query(QueryMessage),
    Response(QueryResponse),
    Unknown,
}

impl Message {
    pub fn new(details: MessageDetails, modified: bool, original: RawFrame) -> Self {
        Message {
            details,
            modified,
            original,
            protocol_error: 0,
        }
    }

    pub fn generate_message_details_response(&mut self) {
        if let MessageDetails::Unknown = self.details {
            self.details = self.original.build_message_response().unwrap()
        }
    }

    pub fn generate_message_details_query(&mut self) {
        if let MessageDetails::Unknown = self.details {
            self.details = self.original.build_message_query().unwrap() // TODO: this will panic on non utf8 data
        }
    }

    pub fn new_query(qm: QueryMessage, modified: bool, original: RawFrame) -> Self {
        Self::new(MessageDetails::Query(qm), modified, original)
    }

    pub fn new_response(qr: QueryResponse, modified: bool, original: RawFrame) -> Self {
        Self::new(MessageDetails::Response(qr), modified, original)
    }

    pub fn new_raw(raw_frame: RawFrame) -> Self {
        Self::new(MessageDetails::Unknown, false, raw_frame)
    }

    pub fn new_no_original(details: MessageDetails, modified: bool) -> Self {
        Message {
            details,
            modified,
            original: RawFrame::None,
            protocol_error: 0,
        }
    }
<<<<<<< HEAD

    pub fn into_bypass(self) -> Self {
        if let MessageDetails::Bypass(_) = &self.details {
            self
        } else {
            Message {
                details: MessageDetails::Bypass(Box::new(self.details)),
                modified: false,
                original: self.original,
                protocol_error: self.protocol_error,
            }
        }
    }
=======
>>>>>>> d51eee45
}

#[derive(PartialEq, Debug, Clone)]
pub struct RawMessage {
    pub original: RawFrame,
}

// Transforms should not try to directly serialize the AST - it's purely an in-memory representation
// query_string is also mainly there from a debugging / logging perspective as its a utf8
// encoded represntation of the query.
// Statement can be "serialized"/rendered through it's display methods
// Commands can be serialized by getting the underlying Value

#[derive(PartialEq, Debug, Clone)]
pub enum ASTHolder {
    SQL(Statement),
    Commands(Value), // A flexible representation of a structured query that will naturally convert into the required type via into/from traits
}

impl ASTHolder {
    pub fn get_command(&self) -> String {
        match self {
            ASTHolder::SQL(statement) => match statement {
                Statement::Query(_) => "SELECT",
                Statement::Insert { .. } => "INSERT",
                Statement::Update { .. } => "UPDATE",
                Statement::Delete { .. } => "DELETE",
                Statement::CreateView { .. } => "CREATE VIEW",
                Statement::CreateTable { .. } => "CREATE TABLE",
                Statement::AlterTable { .. } => "ALTER TABLE",
                Statement::Drop { .. } => "DROP",
                _ => "UNKNOWN",
            }
            .to_string(),
            ASTHolder::Commands(commands) => {
                if let Value::List(coms) = commands {
                    if let Some(Value::Bytes(b)) = coms.get(0) {
                        String::from_utf8(b.to_vec())
                            .unwrap_or_else(|_| "couldn't decode".to_string())
                    } else {
                        "UNKNOWN".to_string()
                    }
                } else {
                    "UNKNOWN".to_string()
                }
            }
        }
    }
}

#[derive(PartialEq, Debug, Clone)]
pub struct QueryMessage {
    pub query_string: String,
    pub namespace: Vec<String>,
    pub primary_key: HashMap<String, Value>,
    pub query_values: Option<HashMap<String, Value>>,
    pub projection: Option<Vec<String>>,
    pub query_type: QueryType,
    pub ast: Option<ASTHolder>,
}

impl QueryMessage {
    pub fn empty() -> Self {
        QueryMessage {
            query_string: "".to_string(),
            namespace: vec![],
            primary_key: Default::default(),
            query_values: None,
            projection: None,
            query_type: QueryType::Read,
            ast: None,
        }
    }

    pub fn get_namespace(&self) -> Vec<String> {
        self.namespace.clone()
    }

    pub fn set_namespace_elem(&mut self, index: usize, elem: String) -> String {
        let old = self.namespace.remove(index);
        self.namespace.insert(index, elem);
        old
    }

    pub fn get_primary_key(&self) -> Option<String> {
        let f: Vec<String> = self
            .primary_key
            .iter()
            .map(|(_, v)| serde_json::to_string(&v).unwrap())
            .collect();
        Some(f.join("."))
    }

    pub fn get_namespaced_primary_key(&self) -> Option<String> {
        self.get_primary_key().map(|pk| {
            let mut buffer = String::new();
            let f = self.namespace.join(".");
            buffer.push_str(f.as_str());
            buffer.push('.');
            buffer.push_str(serde_json::to_string(&pk).unwrap().as_str());
            buffer
        })
    }
}

#[derive(PartialEq, Debug, Clone)]
pub struct QueryResponse {
    pub matching_query: Option<QueryMessage>,
    pub result: Option<Value>,
    pub error: Option<Value>,
    pub response_meta: Option<Value>,
}

//TODO this could use a Builder
impl QueryResponse {
    pub fn empty() -> Self {
        QueryResponse {
            matching_query: None,
            result: None,
            error: None,
            response_meta: None,
        }
    }

    pub fn empty_with_error(error: Option<Value>) -> Self {
        QueryResponse {
            matching_query: None,
            result: None,
            error,
            response_meta: None,
        }
    }

    pub fn just_result(result: Value) -> Self {
        QueryResponse {
            matching_query: None,
            result: Some(result),
            error: None,
            response_meta: None,
        }
    }

    pub fn result_with_matching(matching: Option<QueryMessage>, result: Value) -> Self {
        QueryResponse {
            matching_query: matching,
            result: Some(result),
            error: None,
            response_meta: None,
        }
    }

    pub fn result_error_with_matching(
        matching: Option<QueryMessage>,
        result: Option<Value>,
        error: Option<Value>,
    ) -> Self {
        QueryResponse {
            matching_query: matching,
            result,
            error,
            response_meta: None,
        }
    }

    pub fn error_with_matching(matching: Option<QueryMessage>, error: Value) -> Self {
        QueryResponse {
            matching_query: matching,
            result: None,
            error: Some(error),
            response_meta: None,
        }
    }

    pub fn empty_with_matching(original: QueryMessage) -> Self {
        QueryResponse {
            matching_query: Some(original),
            result: None,
            error: None,
            response_meta: None,
        }
    }
}

#[derive(PartialEq, Debug, Clone, Deserialize)]
pub enum QueryType {
    Read,
    Write,
    ReadWrite,
    SchemaChange,
    PubSubMessage,
}

#[derive(PartialEq, Debug, Clone, Serialize, Deserialize)]
pub enum Value {
    NULL,
    None,
    #[serde(with = "my_bytes")]
    Bytes(Bytes),
    Strings(String),
    Integer(i64),
    Float(f64),
    Boolean(bool),
    Inet(IpAddr),
    List(Vec<Value>),
    Rows(Vec<Vec<Value>>),
    NamedRows(Vec<HashMap<String, Value>>),
    Document(HashMap<String, Value>),
    FragmentedResponse(Vec<Value>),
}

impl From<Frame> for Value {
    fn from(f: Frame) -> Self {
        // panic!("Aug 07 15:56:49.621  INFO instaproxy::transforms::tuneable_consistency_scatter: Response(QueryResponse { matching_query: None, original: Redis(BulkString([102, 111, 111])), result: Some(Strings("foo")), error: None })
        // ");
        //         panic!("This should be a bulk_string(byte array) and not be a string"); // I wonder if the bytes themselves need to get serialised differently....?
        match f {
            Frame::SimpleString(s) => Value::Strings(s),
            Frame::Error(e) => Value::Strings(e),
            Frame::Integer(i) => Value::Integer(i),
            Frame::BulkString(b) => Value::Bytes(Bytes::from(b)),
            Frame::Array(a) => Value::List(a.iter().cloned().map(Value::from).collect()),
            Frame::Null => Value::NULL,
        }
    }
}
impl From<&Frame> for Value {
    fn from(f: &Frame) -> Self {
        match f.clone() {
            Frame::SimpleString(s) => Value::Strings(s),
            Frame::Error(e) => Value::Strings(e),
            Frame::Integer(i) => Value::Integer(i),
            Frame::BulkString(b) => Value::Bytes(Bytes::from(b)),
            Frame::Array(a) => Value::List(a.iter().cloned().map(Value::from).collect()),
            Frame::Null => Value::NULL,
        }
    }
}

impl From<Value> for Frame {
    fn from(value: Value) -> Frame {
        match value {
            Value::NULL => Frame::Null,
            Value::None => unimplemented!(),
            Value::Bytes(b) => Frame::BulkString(b.to_vec()),
            Value::Strings(s) => Frame::SimpleString(s),
            Value::Integer(i) => Frame::Integer(i),
            Value::Float(f) => Frame::SimpleString(f.to_string()),
            Value::Boolean(b) => Frame::Integer(i64::from(b)),
            Value::Inet(i) => Frame::SimpleString(i.to_string()),
            Value::List(l) => Frame::Array(l.into_iter().map(|v| v.into()).collect()),
            Value::Rows(r) => Frame::Array(r.into_iter().map(|v| Value::List(v).into()).collect()),
            Value::NamedRows(_) => unimplemented!(),
            Value::Document(_) => unimplemented!(),
            Value::FragmentedResponse(l) => Frame::Array(l.into_iter().map(|v| v.into()).collect()),
        }
    }
}

impl Value {
    pub fn value_byte_string(string: String) -> Value {
        Value::Bytes(Bytes::from(string))
    }

    pub fn value_byte_str(str: &'static str) -> Value {
        Value::Bytes(Bytes::from(str))
    }

    pub fn build_value_from_cstar_col_type(spec: &ColSpec, data: &CBytes) -> Value {
        if let Some(actual_bytes) = data.as_slice() {
            match spec.col_type.id {
                ColType::Ascii => Value::Strings(decode_ascii(actual_bytes).unwrap()),
                ColType::Bigint => Value::Integer(decode_bigint(actual_bytes).unwrap()),
                ColType::Blob => Value::Bytes(Bytes::copy_from_slice(actual_bytes)),
                ColType::Boolean => Value::Boolean(decode_boolean(actual_bytes).unwrap()),
                ColType::Counter => Value::Integer(decode_int(actual_bytes).unwrap() as i64),
                ColType::Decimal => Value::Float(decode_decimal(actual_bytes).unwrap().as_plain()),
                ColType::Double => Value::Float(decode_double(actual_bytes).unwrap()),
                ColType::Float => Value::Float(decode_float(actual_bytes).unwrap() as f64),
                ColType::Int => Value::Integer(decode_int(actual_bytes).unwrap() as i64),
                ColType::Uuid => Value::Bytes(Bytes::copy_from_slice(actual_bytes)),
                ColType::Varchar => Value::Strings(decode_varchar(actual_bytes).unwrap()),
                ColType::Varint => Value::Integer(decode_varint(actual_bytes).unwrap()),
                ColType::Timeuuid => Value::Bytes(Bytes::copy_from_slice(actual_bytes)),
                ColType::Inet => Value::Inet(decode_inet(actual_bytes).unwrap()),
                ColType::Timestamp => Value::NULL,
                ColType::Date => Value::NULL,
                ColType::Time => Value::NULL,
                ColType::Smallint => Value::Integer(decode_smallint(actual_bytes).unwrap() as i64),
                ColType::Tinyint => Value::Integer(decode_tinyint(actual_bytes).unwrap() as i64),
                // todo: process collection types based on ColTypeOption
                // (https://github.com/apache/cassandra/blob/trunk/doc/native_protocol_v4.spec#L569)
                _ => Value::NULL,
            }
        } else {
            Value::NULL
        }
    }

    pub fn into_str_bytes(self) -> Bytes {
        match self {
            Value::NULL => Bytes::from("".to_string()),
            Value::None => Bytes::from("".to_string()),
            Value::Bytes(b) => b,
            Value::Strings(s) => Bytes::from(s),
            Value::Integer(i) => Bytes::from(format!("{}", i)),
            Value::Float(f) => Bytes::from(format!("{}", f)),
            Value::Boolean(b) => Bytes::from(format!("{}", b)),
            Value::Inet(i) => Bytes::from(format!("{}", i)),
            _ => unimplemented!(),
        }
    }

    pub fn into_bytes(self) -> Bytes {
        match self {
            Value::NULL => Bytes::new(),
            Value::None => Bytes::new(),
            Value::Bytes(b) => b,
            Value::Strings(s) => Bytes::from(s),
            Value::Integer(i) => Bytes::from(Vec::from(i.to_le_bytes())),
            Value::Float(f) => Bytes::from(Vec::from(f.to_le_bytes())),
            Value::Boolean(b) => Bytes::from(Vec::from(if b {
                (1_u8).to_le_bytes()
            } else {
                (0_u8).to_le_bytes()
            })),
            Value::Inet(i) => Bytes::from(match i {
                IpAddr::V4(four) => Vec::from(four.octets()),
                IpAddr::V6(six) => Vec::from(six.octets()),
            }),
            _ => unimplemented!(),
        }
    }
}

impl From<Value> for cassandra_proto::types::value::Bytes {
    fn from(value: Value) -> cassandra_proto::types::value::Bytes {
        match value {
            Value::NULL => (-1).into(),
            Value::None => cassandra_proto::types::value::Bytes::new(vec![]),
            Value::Bytes(b) => cassandra_proto::types::value::Bytes::new(b.to_vec()),
            Value::Strings(s) => s.into(),
            Value::Integer(i) => i.into(),
            Value::Float(f) => f.into(),
            Value::Boolean(b) => b.into(),
            Value::List(l) => cassandra_proto::types::value::Bytes::from(l),
            Value::Rows(r) => cassandra_proto::types::value::Bytes::from(r),
            Value::NamedRows(n) => cassandra_proto::types::value::Bytes::from(n),
            Value::Document(d) => cassandra_proto::types::value::Bytes::from(d),
            Value::Inet(i) => i.into(),
            Value::FragmentedResponse(l) => cassandra_proto::types::value::Bytes::from(l),
        }
    }
}

mod my_bytes {
    use bytes::Bytes;
    use serde::{Deserialize, Deserializer, Serializer};

    pub fn serialize<S>(val: &Bytes, serializer: S) -> Result<S::Ok, S::Error>
    where
        S: Serializer,
    {
        serializer.serialize_bytes(val)
    }

    pub fn deserialize<'de, D>(deserializer: D) -> Result<Bytes, D::Error>
    where
        D: Deserializer<'de>,
    {
        let val: Vec<u8> = Deserialize::deserialize(deserializer)?;
        Ok(Bytes::from(val))
    }
}<|MERGE_RESOLUTION|>--- conflicted
+++ resolved
@@ -74,22 +74,6 @@
             protocol_error: 0,
         }
     }
-<<<<<<< HEAD
-
-    pub fn into_bypass(self) -> Self {
-        if let MessageDetails::Bypass(_) = &self.details {
-            self
-        } else {
-            Message {
-                details: MessageDetails::Bypass(Box::new(self.details)),
-                modified: false,
-                original: self.original,
-                protocol_error: self.protocol_error,
-            }
-        }
-    }
-=======
->>>>>>> d51eee45
 }
 
 #[derive(PartialEq, Debug, Clone)]
