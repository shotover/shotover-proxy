--- conflicted
+++ resolved
@@ -2,13 +2,8 @@
 use crate::tls::TlsAcceptor;
 use crate::transforms::chain::TransformChain;
 use crate::transforms::Wrapper;
-<<<<<<< HEAD
-use anyhow::{anyhow, Result};
-use futures_util::StreamExt;
-=======
 use anyhow::{anyhow, Context, Result};
 use futures::{SinkExt, StreamExt};
->>>>>>> 193e239e
 use metrics::{register_gauge, Gauge};
 use std::sync::Arc;
 use tokio::io::{AsyncRead, AsyncWrite};
@@ -18,11 +13,8 @@
 use tokio::time;
 use tokio::time::timeout;
 use tokio::time::Duration;
-<<<<<<< HEAD
 use tokio_stream::wrappers::UnboundedReceiverStream;
 use tokio_stream::StreamExt as TokioStreamExt;
-=======
->>>>>>> 193e239e
 use tokio_util::codec::{Decoder, Encoder};
 use tokio_util::codec::{FramedRead, FramedWrite};
 use tracing::Instrument;
@@ -403,20 +395,9 @@
     // reader task
     tokio::spawn(
         async move {
-<<<<<<< HEAD
-            while let Some(message) = TokioStreamExt::next(&mut reader).await {
-                match message {
-                    Ok(message) => {
-                        let remaining_messages =
-                            process_return_to_sender_messages(message, &out_tx);
-                        if !remaining_messages.is_empty() {
-                            if let Err(error) = in_tx.send(remaining_messages) {
-                                warn!("failed to pass on received message: {}", error);
-                                return;
-=======
             loop {
                 tokio::select! {
-                    result = reader.next() => {
+                    result = TokioStreamExt::next(&mut reader) => {
                         if let Some(message) = result {
                             match message {
                                 Ok(message) => {
@@ -433,7 +414,6 @@
                                     warn!("failed to receive or decode message: {:?}", error);
                                     return;
                                 }
->>>>>>> 193e239e
                             }
                         } else {
                             debug!("client has closed the connection");
@@ -452,11 +432,6 @@
     // sender task
     tokio::spawn(
         async move {
-<<<<<<< HEAD
-            let rx_stream = TokioStreamExt::map(UnboundedReceiverStream::new(out_rx), Ok);
-            if let Err(err) = rx_stream.forward(writer).await {
-                error!("failed to send or encode message: {:?}", err);
-=======
             loop {
                 if let Some(message) = out_rx.recv().await {
                     if let Err(err) = writer.send(message).await {
@@ -475,7 +450,6 @@
                     }
                     break;
                 }
->>>>>>> 193e239e
             }
         }
         .in_current_span(),
