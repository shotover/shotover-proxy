--- conflicted
+++ resolved
@@ -502,16 +502,6 @@
         query_values.insert(String::from("col3"), Value::Boolean(true));
 
         let mut wrapper = Wrapper::new(vec!(Message::new(MessageDetails::Query(QueryMessage {
-<<<<<<< HEAD
-                    query_string: "INSERT INTO keyspace.old (pk, cluster, col1, col2, col3) VALUES ('pk1', 'cluster', 'I am gonna get encrypted!!', 42, true);".to_string(),
-                    namespace: vec![String::from("keyspace"), String::from("old")],
-                    primary_key,
-                    query_values: Some(query_values),
-                    projection: Some(projection),
-                    query_type: QueryType::Write,
-                    ast: None,
-                }), true, RawFrame::None)));
-=======
             query_string: "INSERT INTO keyspace.old (pk, cluster, col1, col2, col3) VALUES ('pk1', 'cluster', 'I am gonna get encrypted!!', 42, true);".to_string(),
             namespace: vec![String::from("keyspace"), String::from("old")],
             primary_key,
@@ -520,7 +510,7 @@
             query_type: QueryType::Write,
             ast: None,
         }), true, Frame::None)));
->>>>>>> 82f656f5
+
 
         let transforms: Vec<Transforms> = vec![Transforms::Loopback(Loopback::default())];
 
