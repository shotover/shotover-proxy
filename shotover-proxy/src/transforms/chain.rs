--- conflicted
+++ resolved
@@ -185,8 +185,112 @@
             self.chain_failures.increment(1);
         }
 
-<<<<<<< HEAD
-        let mut chain = self.clone();
+        histogram!("shotover_chain_latency", start.elapsed(),  "chain" => self.name.clone(), "client_details" => client_details);
+        result
+    }
+
+    pub async fn process_request_rev(&mut self, mut wrapper: Wrapper<'_>) -> ChainResponse {
+        let start = Instant::now();
+
+        let mut chain: Vec<_> = self.chain.iter().cloned().rev().collect();
+        wrapper.reset(&mut chain);
+
+        let result = wrapper.call_next_transform_pushed().await;
+        self.chain_total.increment(1);
+        if result.is_err() {
+            self.chain_failures.increment(1);
+        }
+
+        histogram!("shotover_chain_latency", start.elapsed(),  "chain" => self.name.clone());
+        result
+    }
+}
+
+#[derive(Derivative)]
+#[derivative(Debug, Clone)]
+pub struct TransformChainBuilder {
+    pub name: String,
+    pub chain: Vec<TransformBuilder>,
+
+    #[derivative(Debug = "ignore")]
+    chain_total: Counter,
+    #[derivative(Debug = "ignore")]
+    chain_failures: Counter,
+}
+
+impl TransformChainBuilder {
+    pub fn new(chain: Vec<TransformBuilder>, name: String) -> Self {
+        for transform in &chain {
+            register_counter!("shotover_transform_total", "transform" => transform.get_name());
+            register_counter!("shotover_transform_failures", "transform" => transform.get_name());
+            register_histogram!("shotover_transform_latency", "transform" => transform.get_name());
+        }
+
+        let chain_total = register_counter!("shotover_chain_total", "chain" => name.clone());
+        let chain_failures = register_counter!("shotover_chain_failures", "chain" => name.clone());
+        register_histogram!("shotover_chain_latency", "chain" => name.clone());
+
+        TransformChainBuilder {
+            name,
+            chain,
+            chain_total,
+            chain_failures,
+        }
+    }
+
+    pub fn validate(&self) -> Vec<String> {
+        if self.chain.is_empty() {
+            return vec![
+                format!("{}:", self.name),
+                "  Chain cannot be empty".to_string(),
+            ];
+        }
+
+        let last_index = self.chain.len() - 1;
+
+        let mut errors = self
+            .chain
+            .iter()
+            .enumerate()
+            .flat_map(|(i, transform)| {
+                let mut errors = vec![];
+
+                if i == last_index && !transform.is_terminating() {
+                    errors.push(format!(
+                        "  Non-terminating transform {:?} is last in chain. Last transform must be terminating.",
+                        transform.get_name()
+                    ));
+                } else if i != last_index && transform.is_terminating() {
+                    errors.push(format!(
+                        "  Terminating transform {:?} is not last in chain. Terminating transform must be last in chain.",
+                        transform.get_name()
+                    ));
+                }
+
+                errors.extend(transform.validate().iter().map(|x| format!("  {x}")));
+
+                errors
+            })
+            .collect::<Vec<String>>();
+
+        if !errors.is_empty() {
+            errors.insert(0, format!("{}:", self.name));
+        }
+
+        errors
+    }
+
+    pub fn build_buffered(&self, buffer_size: usize) -> BufferedChain {
+        let (tx, mut rx) = mpsc::channel::<BufferedChainMessages>(buffer_size);
+
+        #[cfg(test)]
+        let count = std::sync::Arc::new(std::sync::atomic::AtomicU64::new(0));
+        #[cfg(test)]
+        let count_clone = count.clone();
+
+        // Even though we don't keep the join handle, this thread will wrap up once all corresponding senders have been dropped.
+
+        let mut chain = self.build();
         let _jh = tokio::spawn(
             async move {
                 while let Some(BufferedChainMessages {
@@ -204,133 +308,6 @@
                     let mut wrapper = Wrapper::new_with_chain_name(messages, chain.name.clone(), local_addr);
                     wrapper.flush = flush;
                     let chain_response = chain.process_request(wrapper, chain.name.clone()).await;
-=======
-        histogram!("shotover_chain_latency", start.elapsed(),  "chain" => self.name.clone(), "client_details" => client_details);
-        result
-    }
-
-    pub async fn process_request_rev(&mut self, mut wrapper: Wrapper<'_>) -> ChainResponse {
-        let start = Instant::now();
->>>>>>> 75f49380
-
-        let mut chain: Vec<_> = self.chain.iter().cloned().rev().collect();
-        wrapper.reset(&mut chain);
-
-        let result = wrapper.call_next_transform_pushed().await;
-        self.chain_total.increment(1);
-        if result.is_err() {
-            self.chain_failures.increment(1);
-        }
-
-        histogram!("shotover_chain_latency", start.elapsed(),  "chain" => self.name.clone());
-        result
-    }
-}
-
-#[derive(Derivative)]
-#[derivative(Debug, Clone)]
-pub struct TransformChainBuilder {
-    pub name: String,
-    pub chain: Vec<TransformBuilder>,
-
-    #[derivative(Debug = "ignore")]
-    chain_total: Counter,
-    #[derivative(Debug = "ignore")]
-    chain_failures: Counter,
-}
-
-impl TransformChainBuilder {
-    pub fn new(chain: Vec<TransformBuilder>, name: String) -> Self {
-        for transform in &chain {
-            register_counter!("shotover_transform_total", "transform" => transform.get_name());
-            register_counter!("shotover_transform_failures", "transform" => transform.get_name());
-            register_histogram!("shotover_transform_latency", "transform" => transform.get_name());
-        }
-
-        let chain_total = register_counter!("shotover_chain_total", "chain" => name.clone());
-        let chain_failures = register_counter!("shotover_chain_failures", "chain" => name.clone());
-        register_histogram!("shotover_chain_latency", "chain" => name.clone());
-
-        TransformChainBuilder {
-            name,
-            chain,
-            chain_total,
-            chain_failures,
-        }
-    }
-
-    pub fn validate(&self) -> Vec<String> {
-        if self.chain.is_empty() {
-            return vec![
-                format!("{}:", self.name),
-                "  Chain cannot be empty".to_string(),
-            ];
-        }
-
-        let last_index = self.chain.len() - 1;
-
-        let mut errors = self
-            .chain
-            .iter()
-            .enumerate()
-            .flat_map(|(i, transform)| {
-                let mut errors = vec![];
-
-                if i == last_index && !transform.is_terminating() {
-                    errors.push(format!(
-                        "  Non-terminating transform {:?} is last in chain. Last transform must be terminating.",
-                        transform.get_name()
-                    ));
-                } else if i != last_index && transform.is_terminating() {
-                    errors.push(format!(
-                        "  Terminating transform {:?} is not last in chain. Terminating transform must be last in chain.",
-                        transform.get_name()
-                    ));
-                }
-
-                errors.extend(transform.validate().iter().map(|x| format!("  {x}")));
-
-                errors
-            })
-            .collect::<Vec<String>>();
-
-        if !errors.is_empty() {
-            errors.insert(0, format!("{}:", self.name));
-        }
-
-        errors
-    }
-
-    pub fn build_buffered(&self, buffer_size: usize) -> BufferedChain {
-        let (tx, mut rx) = mpsc::channel::<BufferedChainMessages>(buffer_size);
-
-        #[cfg(test)]
-        let count = std::sync::Arc::new(std::sync::atomic::AtomicU64::new(0));
-        #[cfg(test)]
-        let count_clone = count.clone();
-
-        // Even though we don't keep the join handle, this thread will wrap up once all corresponding senders have been dropped.
-
-        let mut chain = self.build();
-        let _jh = tokio::spawn(
-            async move {
-                while let Some(BufferedChainMessages {
-                    local_addr,
-                    return_chan,
-                    messages,
-                }) = rx.recv().await
-                {
-                    #[cfg(test)]
-                    {
-                        count_clone.fetch_add(1, std::sync::atomic::Ordering::Relaxed);
-                    }
-
-                    let chain_response = chain
-                        .process_request(
-                            Wrapper::new_with_chain_name(messages, chain.name.clone(), local_addr),
-                            chain.name.clone(),
-                        )
-                        .await;
 
                     if let Err(e) = &chain_response {
                         error!("Internal error in buffered chain: {e:?}");
