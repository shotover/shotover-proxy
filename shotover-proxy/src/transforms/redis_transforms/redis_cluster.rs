--- conflicted
+++ resolved
@@ -375,13 +375,8 @@
     }
 
     #[inline(always)]
-<<<<<<< HEAD
-    async fn get_channels(&mut self, command: &Vec<Frame>) -> Result<Result<Vec<String>, Command>> {
-        Ok(match RoutingInfo::for_command_frame(&command)? {
-=======
-    async fn get_channels(&mut self, command: &[Frame]) -> Result<Vec<String>> {
+    async fn get_channels(&mut self, command: &[Frame]) -> Result<Result<Vec<String>, Command>> {
         Ok(match RoutingInfo::for_command_frame(command)? {
->>>>>>> a419bb3f
             Some(RoutingInfo::Slot(slot)) => {
                 Ok(
                     if let Some((_, lookup)) = self.slots.masters.range(&slot..).next() {
@@ -392,23 +387,8 @@
                     },
                 )
             }
-<<<<<<< HEAD
-            Some(RoutingInfo::AllNodes) => Ok(Vec::from_iter(self.slots.nodes.iter().cloned())),
-            Some(RoutingInfo::AllMasters) => {
-                Ok(Vec::from_iter(self.slots.masters.values().cloned()))
-=======
-            Some(RoutingInfo::AllNodes) => self.slots.nodes.iter().cloned().collect(),
-            Some(RoutingInfo::AllMasters) => self.slots.masters.values().cloned().collect(),
-            Some(RoutingInfo::Random) => {
-                let key = self
-                    .channels
-                    .keys()
-                    .next()
-                    .unwrap_or(&"nothing".to_string())
-                    .clone();
-                vec![key]
->>>>>>> a419bb3f
-            }
+            Some(RoutingInfo::AllNodes) => Ok(self.slots.nodes.iter().cloned().collect()),
+            Some(RoutingInfo::AllMasters) => Ok(self.slots.masters.values().cloned().collect()),
             Some(RoutingInfo::Random) => Ok(self
                 .slots
                 .masters
