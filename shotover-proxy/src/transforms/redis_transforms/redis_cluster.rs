--- conflicted
+++ resolved
@@ -51,11 +51,7 @@
 #[async_trait]
 impl TransformsFromConfig for RedisClusterConfig {
     async fn get_source(&self, _topics: &TopicHolder) -> Result<Transforms> {
-<<<<<<< HEAD
         let authenticator = RedisAuthenticator {};
-=======
-        let connection_pool = ConnectionPool::new(RedisCodec::new(true, 3));
->>>>>>> 79fe31f4
 
         let mut cluster = RedisCluster {
             name: "RedisCluster",
@@ -65,7 +61,7 @@
             rng: SmallRng::from_rng(rand::thread_rng()).unwrap(),
             contact_points: self.first_contact_points.clone(),
             connection_count: self.connection_count.unwrap_or(1),
-            connection_pool: ConnectionPool::new(RedisCodec::new(true, 3), authenticator),
+            connection_pool: ConnectionPool::new_with_auth(RedisCodec::new(true, 3), authenticator),
             connection_error: None,
             rebuild_slots: false,
             rebuild_connections: true,
