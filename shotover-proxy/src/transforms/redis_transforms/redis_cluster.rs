--- conflicted
+++ resolved
@@ -1,22 +1,12 @@
 use std::collections::{BTreeMap, HashMap, HashSet};
-<<<<<<< HEAD
 use std::{fmt, iter::*};
 
-use anyhow::{anyhow, bail, Result};
+use anyhow::{anyhow, bail, ensure, Result};
 use async_trait::async_trait;
 use derivative::Derivative;
 use futures::stream::FuturesUnordered;
 use futures::StreamExt;
 use futures::TryFutureExt;
-=======
-use std::iter::*;
-
-use anyhow::{anyhow, bail, ensure, Context, Result};
-use async_trait::async_trait;
-use derivative::Derivative;
-use futures::stream::FuturesUnordered;
-use futures::{SinkExt, StreamExt, TryFutureExt};
->>>>>>> 926b6c3c
 use hyper::body::Bytes;
 use metrics::counter;
 use rand::prelude::SmallRng;
@@ -26,12 +16,7 @@
 use tokio::sync::mpsc::UnboundedSender;
 use tokio::time::timeout;
 use tokio::time::Duration;
-<<<<<<< HEAD
-use tracing::{debug, info, trace, warn};
-=======
-use tokio_util::codec::Framed;
 use tracing::{debug, error, info, trace, warn};
->>>>>>> 926b6c3c
 
 use crate::config::topology::TopicHolder;
 use crate::error::ChainResponse;
@@ -50,44 +35,6 @@
 const SLOT_SIZE: usize = 16384;
 
 type ChannelMap = HashMap<String, Vec<UnboundedSender<Request>>>;
-
-#[derive(Clone, Derivative)]
-#[derivative(Debug)]
-pub struct SlotMap {
-    masters: BTreeMap<u16, String>,
-    followers: BTreeMap<u16, String>,
-
-    // Hide redundant information.
-    #[derivative(Debug = "ignore")]
-    nodes: HashSet<String>,
-}
-
-impl SlotMap {
-    fn new() -> Self {
-        Self {
-            masters: BTreeMap::new(),
-            followers: BTreeMap::new(),
-            nodes: HashSet::new(),
-        }
-    }
-}
-
-impl From<RawSlotMapping> for SlotMap {
-    fn from(mapping: RawSlotMapping) -> Self {
-        fn to_interval_map(slot_entries: Vec<(String, u16, u16)>) -> BTreeMap<u16, String> {
-            slot_entries
-                .iter()
-                .map(|(host, _start, end)| (*end, host.clone()))
-                .collect()
-        }
-
-        Self {
-            masters: to_interval_map(mapping.masters),
-            followers: to_interval_map(mapping.followers),
-            nodes: mapping.nodes,
-        }
-    }
-}
 
 fn fmt_channels(channels: &ChannelMap, fmt: &mut fmt::Formatter) -> fmt::Result {
     fmt.write_fmt(format_args!("Channels: {:?}", channels.keys()))
@@ -122,7 +69,6 @@
             token: None,
         };
 
-<<<<<<< HEAD
         let token = self
             .password
             .as_ref()
@@ -142,43 +88,15 @@
         }
 
         Ok(Transforms::RedisCluster(cluster))
-=======
-        let mut connection_map: ChannelMap = ChannelMap::new();
-
-        for node in slots.masters.values() {
-            match connection_pool
-                .get_connection(&node, self.connection_count.unwrap_or(1))
-                .await
-            {
-                Ok(conn) => {
-                    connection_map.insert(node.clone(), conn);
-                }
-                Err(e) => {
-                    info!("Could not create connection to {} - {}", node, e);
-                }
-            }
-        }
-
-        debug!("Channels: {:?}", connection_map);
-
-        Ok(Transforms::RedisCluster(RedisCluster {
-            name: "RedisCluster",
-            slots,
-            channels: connection_map,
-            load_scores: HashMap::new(),
-            rng: SmallRng::from_rng(rand::thread_rng()).unwrap(),
-            connection_count: self.connection_count.unwrap_or(1),
-            connection_pool,
-            rebuild_slots: true,
-        }))
->>>>>>> 926b6c3c
-    }
-}
-
-#[derive(Debug, Clone)]
+    }
+}
+
+#[derive(Derivative, Clone)]
+#[derivative(Debug)]
 pub struct RedisCluster {
     name: &'static str,
     pub slots: SlotMap,
+    #[derivative(Debug(format_with = "fmt_channels"))]
     pub channels: ChannelMap,
     load_scores: HashMap<(String, usize), usize>,
     rng: SmallRng,
@@ -192,7 +110,6 @@
 }
 
 impl RedisCluster {
-<<<<<<< HEAD
     fn latest_contact_points(&self) -> Vec<String> {
         if !self.slots.nodes.is_empty() {
             // Use latest node addresses as contact points.
@@ -201,13 +118,6 @@
             // Fallback to initial contact points.
             self.contact_points.clone()
         }
-=======
-    async fn rebuild_slot_map(&mut self) -> Result<()> {
-        let contact_points = self.channels.keys().cloned().collect_vec();
-        self.slots = get_topology(&contact_points).await?;
-        debug!("successfully updated map {:#?}", self.slots);
-        Ok(())
->>>>>>> 926b6c3c
     }
 
     async fn rebuild_slot_map(&mut self) -> Result<(), TransformError> {
@@ -297,8 +207,8 @@
             }
         }
 
-        debug!("building follower connections");
-        for (_, node) in &self.slots.followers {
+        debug!("building replica connections");
+        for (_, node) in &self.slots.replicas {
             match self
                 .connection_pool
                 .get_connections(node.clone(), &self.token, self.connection_count)
@@ -395,11 +305,7 @@
                             "couldn't connect to {} - updating slot map from upstream cluster",
                             host
                         );
-<<<<<<< HEAD
                         self.rebuild_connections = true;
-=======
-                        self.rebuild_slots = true;
->>>>>>> 926b6c3c
                         short_circuit(one_tx);
                         return Ok(one_rx);
                     }
@@ -408,11 +314,7 @@
                         "timed out connecting to {} - updating slot map from upstream cluster",
                         host
                     );
-<<<<<<< HEAD
                     self.rebuild_connections = true;
-=======
-                    self.rebuild_slots = true;
->>>>>>> 926b6c3c
                     short_circuit(one_tx);
                     return Ok(one_rx);
                 }
@@ -434,7 +336,6 @@
     }
 
     #[inline(always)]
-<<<<<<< HEAD
     async fn get_channels(&mut self, command: &Vec<Frame>) -> ChannelsResult {
         match RoutingInfo::for_command_frame(&command) {
             Some(RoutingInfo::Slot(slot)) => {
@@ -509,50 +410,11 @@
             Err(e) => {
                 warn!("failed to build authenticated connections: {:?}", e);
                 send_error_response(one_tx, "ERR could not connect to upstream with auth")
-=======
-    async fn get_channels(&mut self, redis_frame: &RawFrame) -> Vec<String> {
-        match &redis_frame {
-            RawFrame::Redis(Frame::Array(ref commands)) => {
-                match RoutingInfo::for_command_frame(&commands) {
-                    Some(RoutingInfo::Slot(slot)) => {
-                        if let Some((_, lookup)) = self.slots.masters.range(&slot..).next() {
-                            // let idx = self.choose(lookup);
-                            vec![lookup.clone()]
-                        } else {
-                            vec![]
-                        }
-                    }
-                    Some(RoutingInfo::AllNodes) | Some(RoutingInfo::AllMasters) => {
-                        self.channels.keys().cloned().collect()
-                    }
-                    Some(RoutingInfo::Random) => {
-                        let key = self
-                            .channels
-                            .keys()
-                            .next()
-                            .unwrap_or(&"nothing".to_string())
-                            .clone();
-                        vec![key]
-                    }
-                    None => vec![],
-                }
->>>>>>> 926b6c3c
-            }
-        }
-    }
-}
-
-<<<<<<< HEAD
-#[derive(Derivative)]
-#[derivative(Debug)]
-pub struct RawSlotMapping {
-    pub masters: Vec<(String, u16, u16)>,
-    pub followers: Vec<(String, u16, u16)>,
-
-    // Hide redundant information.
-    #[derivative(Debug = "ignore")]
-    pub nodes: HashSet<String>,
-=======
+            }
+        }
+    }
+}
+
 #[derive(Clone, Derivative)]
 #[derivative(Debug)]
 pub struct SlotMap {
@@ -565,6 +427,14 @@
 }
 
 impl SlotMap {
+    fn new() -> Self {
+        Self {
+            masters: BTreeMap::new(),
+            replicas: BTreeMap::new(),
+            nodes: HashSet::new(),
+        }
+    }
+
     fn from_entries(
         master_entries: Vec<(String, u16, u16)>,
         replica_entries: Vec<(String, u16, u16)>,
@@ -589,7 +459,6 @@
             nodes,
         }
     }
->>>>>>> 926b6c3c
 }
 
 #[derive(Debug, Clone, Copy)]
@@ -683,23 +552,6 @@
 }
 
 fn build_slot_to_server(
-<<<<<<< HEAD
-    frames: &Vec<Frame>,
-    nodes: &mut HashSet<String>,
-    slots: &mut Vec<(String, u16, u16)>,
-    start: u16,
-    end: u16,
-) {
-    if end < start {
-        return;
-    }
-
-    // Allow extra fields for forwards compatibility, but don't expect more than two.
-
-    if frames.len() < 2 {
-        return;
-    }
-=======
     frames: &[Frame],
     slot_entries: &mut Vec<(String, u16, u16)>,
     start: u16,
@@ -707,7 +559,6 @@
 ) -> Result<()> {
     ensure!(start <= end, "invalid slot range: {}-{}", start, end);
     ensure!(frames.len() >= 2, "expected at least two fields");
->>>>>>> 926b6c3c
 
     let ip = if let Frame::BulkString(ref ip) = frames[0] {
         String::from_utf8_lossy(ip.as_ref()).to_string()
@@ -717,11 +568,7 @@
 
     if ip.is_empty() {
         warn!("Master IP unknown for slots {}-{}.", start, end);
-<<<<<<< HEAD
-        return;
-=======
         return Ok(());
->>>>>>> 926b6c3c
     }
 
     let port = if let Frame::Integer(port) = frames[1] {
@@ -730,56 +577,71 @@
         bail!("unexpected type for port");
     };
 
-<<<<<<< HEAD
-    nodes.insert(format!("{}:{}", ip, port));
-    slots.push((format!("{}:{}", ip, port), start, end));
-}
-
-fn parse_slots(results: &Vec<Frame>) -> Result<RawSlotMapping, TransformError> {
-    let mut master_slots: Vec<(String, u16, u16)> = vec![];
-    let mut replica_slots: Vec<(String, u16, u16)> = vec![];
-    let mut nodes: HashSet<String> = HashSet::new();
-
-    let mut result_iter = results.into_iter();
-    while let Some(Frame::Array(item)) = result_iter.next() {
-        let mut enumerator = item.into_iter().enumerate();
-
-        let mut start: u16 = 0;
-        let mut end: u16 = 0;
-
-        while let Some((index, ref item)) = enumerator.next() {
-            match (index, item) {
-                (0, Frame::Integer(i)) => start = *i as u16,
-                (1, Frame::Integer(i)) => end = *i as u16,
-                (2, Frame::Array(master)) => {
-                    build_slot_to_server(master, &mut nodes, &mut master_slots, start, end)
-                }
-                (n, Frame::Array(follow)) if n > 2 => {
-                    build_slot_to_server(&follow, &mut nodes, &mut replica_slots, start, end)
-                }
-                _ => {
-                    return Err(TransformError::Protocol(
-                        "unexpected value in slot map".to_string(),
-                    ))
-                }
-            }
-        }
-    }
-
-    if master_slots.is_empty() {
+    slot_entries.push((format!("{}:{}", ip, port), start, end));
+
+    Ok(())
+}
+
+fn parse_slots(results: &Vec<Frame>) -> Result<SlotMap, TransformError> {
+    let mut master_entries: Vec<(String, u16, u16)> = vec![];
+    let mut replica_entries: Vec<(String, u16, u16)> = vec![];
+
+    for result in results.into_iter() {
+        match result {
+            Frame::Array(result) => {
+                let mut start: u16 = 0;
+                let mut end: u16 = 0;
+
+                for (index, item) in result.into_iter().enumerate() {
+                    match (index, item) {
+                        (0, Frame::Integer(i)) => start = *i as u16,
+                        (1, Frame::Integer(i)) => end = *i as u16,
+                        (2, Frame::Array(master)) => {
+                            build_slot_to_server(&master, &mut master_entries, start, end).map_err(
+                                |e| {
+                                    TransformError::Protocol(format!(
+                                        "Failed to decode master slots: {}",
+                                        e,
+                                    ))
+                                },
+                            )?
+                        }
+                        (_, Frame::Array(replica)) => {
+                            build_slot_to_server(&replica, &mut replica_entries, start, end)
+                                .map_err(|e| {
+                                    TransformError::Protocol(format!(
+                                        "Failed to decode replica slots: {}",
+                                        e,
+                                    ))
+                                })?
+                        }
+                        _ => {
+                            return Err(TransformError::Protocol(
+                                "unexpected value in slot map".to_string(),
+                            ))
+                        }
+                    }
+                }
+            }
+            _ => {
+                return Err(TransformError::Protocol(
+                    "unexpected value in slot map".to_string(),
+                ))
+            }
+        }
+    }
+
+    // TODO: Only check masters?
+    if master_entries.is_empty() {
         Err(TransformError::Other(anyhow!("empty slot map!")))
     } else {
-        Ok(RawSlotMapping {
-            masters: master_slots,
-            followers: replica_slots,
-            nodes,
-        })
+        Ok(SlotMap::from_entries(master_entries, replica_entries))
     }
 }
 
 async fn get_topology_from_node(
     sender: &UnboundedSender<Request>,
-) -> Result<RawSlotMapping, TransformError> {
+) -> Result<SlotMap, TransformError> {
     let return_chan_rx = send_frame_request(
         sender,
         Frame::Array(vec![
@@ -794,112 +656,12 @@
             message.as_str(),
         ))),
         frame => Err(TransformError::Protocol(format!(
-            "unexpected response frame: {}",
+            "unexpected response frame: {:?}",
             frame
         ))),
     }
 }
 
-=======
-    slot_entries.push((format!("{}:{}", ip, port), start, end));
-
-    Ok(())
-}
-
-fn parse_slots(response: Frame) -> Result<SlotMap> {
-    let mut master_entries: Vec<(String, u16, u16)> = vec![];
-    let mut replica_entries: Vec<(String, u16, u16)> = vec![];
-
-    match response {
-        Frame::Array(results) => {
-            for result in results.into_iter() {
-                match result {
-                    Frame::Array(result) => {
-                        let mut start: u16 = 0;
-                        let mut end: u16 = 0;
-
-                        for (index, item) in result.into_iter().enumerate() {
-                            match (index, item) {
-                                (0, Frame::Integer(i)) => start = i as u16,
-                                (1, Frame::Integer(i)) => end = i as u16,
-                                (2, Frame::Array(master)) => {
-                                    build_slot_to_server(&master, &mut master_entries, start, end)
-                                        .context("Failed to decode master slots")?
-                                }
-                                (_, Frame::Array(replica)) => {
-                                    build_slot_to_server(&replica, &mut replica_entries, start, end)
-                                        .context("Failed to decode replica slots")?
-                                }
-                                _ => bail!("Unexpected value in slot map"),
-                            }
-                        }
-                    }
-                    _ => bail!("Unexpected value in slot map"),
-                }
-            }
-        }
-        Frame::Error(err) => {
-            bail!("Frame error: {}", err);
-        }
-        _ => {}
-    }
-
-    if master_entries.is_empty() {
-        Err(anyhow!("Empty slot map!"))
-    } else {
-        Ok(SlotMap::from_entries(master_entries, replica_entries))
-    }
-}
-
-async fn get_topology_from_node(stream: TcpStream) -> Result<SlotMap> {
-    let mut outbound_framed_codec = Framed::new(stream, RedisCodec::new(true, 1));
-    if outbound_framed_codec
-        .send(Messages::new_from_message(Message {
-            details: MessageDetails::Unknown,
-            modified: false,
-            original: RawFrame::Redis(Frame::Array(vec![
-                Frame::BulkString(Bytes::from("CLUSTER")),
-                Frame::BulkString(Bytes::from("SLOTS")),
-            ])),
-        }))
-        .await
-        .is_ok()
-    {
-        if let Some(Ok(mut o)) = outbound_framed_codec.next().await {
-            if let RawFrame::Redis(response) = o.messages.pop().unwrap().original {
-                parse_slots(response).map_err(|e| anyhow!("couldn't decode map: {}", e))
-            } else {
-                Err(anyhow!("couldn't decode map"))
-            }
-        } else {
-            Err(anyhow!("couldn't connect"))
-        }
-    } else {
-        Err(anyhow!("couldn't decode map"))
-    }
-}
-
-async fn get_topology(first_contact_points: &[String]) -> Result<SlotMap> {
-    let mut results = FuturesUnordered::new();
-
-    for contact in first_contact_points {
-        let query_map = TcpStream::connect(contact.clone())
-            .map_err(|e| anyhow!("couldn't connect: {}", e))
-            .and_then(get_topology_from_node);
-        results.push(query_map);
-    }
-
-    while let Some(response) = results.next().await {
-        match response {
-            Ok(map) => return Ok(map),
-            Err(e) => warn!("failed to fetch map from one host: {}", e),
-        }
-    }
-
-    Err(anyhow!("Couldn't get slot map from redis"))
-}
-
->>>>>>> 926b6c3c
 #[inline(always)]
 fn get_hashtag(key: &[u8]) -> Option<&[u8]> {
     if let Some(open) = key.iter().position(|v| *v == b'{') {
@@ -916,7 +678,6 @@
 #[inline(always)]
 fn short_circuit(one_tx: tokio::sync::oneshot::Sender<Response>) {
     warn!("Could not route request - short circuiting");
-<<<<<<< HEAD
     if let Err(e) = send_error_response(one_tx, "ERR Could not route request") {
         trace!("short circuiting - couldn't send error - {:?}", e);
     }
@@ -939,10 +700,7 @@
     if let Err(e) = CONTEXT_CHAIN_NAME.try_with(|chain_name| {
         counter!("redis_cluster_failed_request", 1, "chain" => chain_name.clone());
     }) {
-        trace!(
-            "failed to count failed request due to missing chain name: {}",
-            e
-        );
+        error!("failed to count failed request - missing chain name: {}", e)
     };
     send_frame_response(one_tx, Frame::Error(message.to_string()))
         .map_err(|_| anyhow!("failed to send error: {}", message))
@@ -954,15 +712,6 @@
     frame: Frame,
 ) -> Result<(), Response> {
     one_tx.send((
-=======
-    if let Err(e) = CONTEXT_CHAIN_NAME.try_with(|chain_name| {
-        counter!("redis_cluster_failed_request", 1, "chain" => chain_name.to_string());
-    }) {
-        error!("failed to count failed request - missing chain name: {}", e);
-    };
-
-    if let Err(e) = one_tx.send((
->>>>>>> 926b6c3c
         Message::new_bypass(RawFrame::None),
         Ok(Messages::new_single_response(
             QueryResponse::empty(),
@@ -1036,11 +785,7 @@
             self.rebuild_slots = false;
         }
 
-<<<<<<< HEAD
-        let mut responses: ResponseFuturesOrdered = ResponseFuturesOrdered::new();
-=======
         let mut responses = ResponseFuturesOrdered::new();
->>>>>>> 926b6c3c
 
         for message in message_wrapper.message {
             let command = match &message.original {
@@ -1071,7 +816,6 @@
             responses.push(match channels.len() {
                 0 => {
                     let (one_tx, one_rx) = tokio::sync::oneshot::channel::<Response>();
-<<<<<<< HEAD
 
                     match self.connection_error {
                         Some(message) => {
@@ -1085,16 +829,6 @@
                 1 => {
                     let one_rx = self
                         .choose_and_send(channels.get(0).unwrap().clone(), message.clone())
-=======
-                    short_circuit(one_tx);
-                    Box::pin(one_rx.map_err(|e| {
-                        anyhow!("0 Couldn't get short circtuited for no channels - {}", e)
-                    }))
-                }
-                1 => {
-                    let one_rx = self
-                        .choose_and_send(sender.get(0).unwrap(), message.clone())
->>>>>>> 926b6c3c
                         .await?;
 
                     Box::pin(one_rx.map_err(anyhow::Error::msg))
@@ -1103,13 +837,8 @@
                     let futures: FuturesUnordered<
                         tokio::sync::oneshot::Receiver<(Message, ChainResponse)>,
                     > = FuturesUnordered::new();
-<<<<<<< HEAD
                     for chan in channels {
                         let one_rx = self.choose_and_send(chan, message.clone()).await?;
-=======
-                    for chan in sender {
-                        let one_rx = self.choose_and_send(&chan, message.clone()).await?;
->>>>>>> 926b6c3c
                         futures.push(one_rx);
                     }
                     Box::pin(async move {
@@ -1171,7 +900,6 @@
                 RawFrame::Redis(Frame::Moved { slot, host, port }) => {
                     debug!("Got MOVE frame {} {} {}", slot, host, port);
 
-<<<<<<< HEAD
                     // TODO: Can we assume the destination of a MOVED is always a master node?
 
                     self.slots
@@ -1181,16 +909,6 @@
 
                     let one_rx = self
                         .choose_and_send(format!("{}:{}", host, port), original.clone())
-=======
-                    self.slots
-                        .masters
-                        .insert(slot, format!("{}:{}", &host, &port));
-
-                    self.rebuild_slots = true;
-
-                    let one_rx = self
-                        .choose_and_send(&format!("{}:{}", &host, port), original.clone())
->>>>>>> 926b6c3c
                         .await?;
 
                     responses.prepend(Box::pin(
@@ -1201,11 +919,7 @@
                     debug!("Got ASK frame {} {} {}", slot, host, port);
 
                     let one_rx = self
-<<<<<<< HEAD
                         .choose_and_send(format!("{}:{}", host, port), original.clone())
-=======
-                        .choose_and_send(&format!("{}:{}", &host, port), original.clone())
->>>>>>> 926b6c3c
                         .await?;
 
                     responses.prepend(Box::pin(
