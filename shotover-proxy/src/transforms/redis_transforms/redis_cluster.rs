--- conflicted
+++ resolved
@@ -863,7 +863,6 @@
     }
 }
 
-<<<<<<< HEAD
 #[derive(Clone, PartialEq, Eq, Hash, Derivative)]
 #[derivative(Debug)]
 pub struct UsernamePasswordToken {
@@ -912,7 +911,8 @@
             Frame::Error(e) => Err(TransformError::Upstream(RedisError::from_message(&e))),
             _ => Err(TransformError::Protocol("bad response type".to_string())),
         }
-=======
+    }
+}
 #[cfg(test)]
 mod test {
     use super::*;
@@ -968,6 +968,5 @@
         assert_eq!(slots.nodes, nodes);
         assert_eq!(slots.masters.into_iter().collect::<Vec<_>>(), masters);
         assert_eq!(slots.replicas.into_iter().collect::<Vec<_>>(), replicas);
->>>>>>> 54c83219
     }
 }