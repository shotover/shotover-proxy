--- conflicted
+++ resolved
@@ -5,12 +5,7 @@
 use async_trait::async_trait;
 use derivative::Derivative;
 use futures::stream::FuturesUnordered;
-<<<<<<< HEAD
-use futures::TryFutureExt;
-use futures::{Future, StreamExt};
-=======
-use futures::{Future, SinkExt, StreamExt, TryFutureExt};
->>>>>>> 7e80a9c8
+use futures::{Future, StreamExt, TryFutureExt};
 use hyper::body::Bytes;
 use metrics::counter;
 use rand::prelude::SmallRng;
@@ -262,20 +257,14 @@
 
         Ok(match channels.len() {
             0 => {
-<<<<<<< HEAD
-                let (one_tx, one_rx) = oneshot::channel();
+                let (one_tx, one_rx) = immediate_responder();
                 match self.connection_error {
                     Some(message) => {
                         send_error_response(one_tx, message).ok();
                     }
                     None => short_circuit(one_tx),
                 };
-                Box::pin(one_rx.map_err(|_| unreachable!()))
-=======
-                let (one_tx, one_rx) = immediate_responder();
-                short_circuit(one_tx);
                 Box::pin(one_rx)
->>>>>>> 7e80a9c8
             }
             1 => {
                 let channel = channels.get(0).unwrap();
@@ -435,7 +424,7 @@
     }
 
     async fn on_auth(&mut self, command: &[Frame]) -> Result<ResponseFuture> {
-        let (one_tx, one_rx) = response_channel();
+        let (one_tx, one_rx) = immediate_responder();
 
         let mut args = command
             .iter()
@@ -738,23 +727,13 @@
 }
 
 #[inline(always)]
-<<<<<<< HEAD
-fn send_simple_response(
-    one_tx: tokio::sync::oneshot::Sender<Response>,
-    message: &str,
-) -> Result<()> {
+fn send_simple_response(one_tx: oneshot::Sender<Response>, message: &str) -> Result<()> {
     send_frame_response(one_tx, Frame::SimpleString(message.to_string()))
         .map_err(|_| anyhow!("failed to send simple: {}", message))
 }
 
 #[inline(always)]
-fn send_error_response(
-    one_tx: tokio::sync::oneshot::Sender<Response>,
-    message: &str,
-) -> Result<()> {
-=======
 fn send_error_response(one_tx: oneshot::Sender<Response>, message: &str) -> Result<()> {
->>>>>>> 7e80a9c8
     if let Err(e) = CONTEXT_CHAIN_NAME.try_with(|chain_name| {
         counter!("redis_cluster_failed_request", 1, "chain" => chain_name.clone());
     }) {
@@ -776,7 +755,6 @@
     ))
 }
 
-<<<<<<< HEAD
 #[inline(always)]
 fn send_frame_request(
     sender: &UnboundedSender<Request>,
@@ -803,7 +781,7 @@
 ) -> Result<Frame> {
     let (_, result) = receiver.await?;
 
-    // At least one Redis frame is guaranteed by the Redis codec on success.
+    // Exactly one Redis response is guaranteed by the codec on success.
     let message = result?.messages.pop().unwrap().original;
 
     match message {
@@ -812,23 +790,15 @@
     }
 }
 
-fn response_channel() -> (
-=======
 fn immediate_responder() -> (
->>>>>>> 7e80a9c8
     oneshot::Sender<Response>,
     impl Future<Output = Result<Response>>,
 ) {
     let (one_tx, one_rx) = oneshot::channel::<Response>();
     (one_tx, async {
         one_rx.await.map_err(|_| {
-<<<<<<< HEAD
-            error!("unused response channel");
-            anyhow!("no response provided")
-=======
             error!("unused responder");
             anyhow!("missing response")
->>>>>>> 7e80a9c8
         })
     })
 }
