use std::collections::{BTreeMap, HashMap, HashSet};
use std::fmt;
use std::iter::*;

use anyhow::{anyhow, bail, ensure, Result};
use async_trait::async_trait;
use derivative::Derivative;
use futures::stream::FuturesUnordered;
use futures::{Future, StreamExt, TryFutureExt};
use hyper::body::Bytes;
use metrics::counter;
use rand::prelude::SmallRng;
use rand::SeedableRng;
use redis_protocol::types::Frame;
use serde::{Deserialize, Serialize};
use tokio::sync::mpsc::UnboundedSender;
use tokio::sync::oneshot;
use tokio::time::timeout;
use tokio::time::Duration;
use tracing::{debug, error, info, trace, warn};

use crate::config::topology::TopicHolder;
use crate::error::ChainResponse;
use crate::message::{Message, MessageDetails, Messages, QueryResponse};
use crate::protocols::redis_codec::RedisCodec;
use crate::protocols::RawFrame;
use crate::transforms::redis_transforms::RedisError;
use crate::transforms::redis_transforms::TransformError;
use crate::transforms::util::cluster_connection_pool::{Authenticator, ConnectionPool};
use crate::transforms::util::{Request, Response};
use crate::transforms::CONTEXT_CHAIN_NAME;
use crate::transforms::{ResponseFuture, ResponseFuturesOrdered};
use crate::transforms::{Transform, Transforms, TransformsFromConfig, Wrapper};
use crate::util::Fmt;

const SLOT_SIZE: usize = 16384;

type ChannelMap = HashMap<String, Vec<UnboundedSender<Request>>>;

fn fmt_channels(channels: &ChannelMap, fmt: &mut fmt::Formatter) -> fmt::Result {
    write!(fmt, "{:?}", channels.keys())
}

#[derive(Deserialize, Serialize, Debug, Clone, PartialEq)]
pub struct RedisClusterConfig {
    pub first_contact_points: Vec<String>,
    pub strict_close_mode: Option<bool>,
    connection_count: Option<usize>,
}

#[async_trait]
impl TransformsFromConfig for RedisClusterConfig {
    async fn get_source(&self, _topics: &TopicHolder) -> Result<Transforms> {
        let authenticator = RedisAuthenticator {};

        let mut cluster = RedisCluster {
            name: "RedisCluster",
            slots: SlotMap::new(),
            channels: ChannelMap::new(),
            load_scores: HashMap::new(),
            rng: SmallRng::from_rng(rand::thread_rng()).unwrap(),
            contact_points: self.first_contact_points.clone(),
            connection_count: self.connection_count.unwrap_or(1),
            connection_pool: ConnectionPool::new_with_auth(RedisCodec::new(true, 3), authenticator),
            connection_error: None,
            rebuild_slots: false,
            rebuild_connections: true,
            token: None,
        };

        match cluster.build_connections(None).await {
            Ok(()) => {
                info!("connected to upstream cluster");
            }
            Err(TransformError::Upstream(RedisError::NotAuthenticated)) => {
                info!("deferring connection due to auth");
            }
            Err(e) => {
                bail!("failed to connect to upstream: {}", e);
            }
        }

        Ok(Transforms::RedisCluster(cluster))
    }
}

#[derive(Derivative, Clone)]
#[derivative(Debug)]
pub struct RedisCluster {
    name: &'static str,
    pub slots: SlotMap,
    #[derivative(Debug(format_with = "fmt_channels"))]
    pub channels: ChannelMap,
    load_scores: HashMap<(String, usize), usize>,
    rng: SmallRng,
    connection_count: usize,
    connection_pool: ConnectionPool<RedisCodec, RedisAuthenticator, UsernamePasswordToken>,
    connection_error: Option<&'static str>,
    rebuild_slots: bool,
    rebuild_connections: bool,
    contact_points: Vec<String>,
    token: Option<UsernamePasswordToken>,
}

impl RedisCluster {
    fn latest_contact_points(&self) -> Vec<String> {
        if !self.slots.nodes.is_empty() {
            // Use latest node addresses as contact points.
            self.slots.nodes.iter().cloned().collect::<Vec<_>>()
        } else {
            // Fallback to initial contact points.
            self.contact_points.clone()
        }
    }

    async fn rebuild_slot_map(&mut self) -> Result<(), TransformError> {
        debug!("rebuilding slot map");
        let mut errors = Vec::new();

        for address in self.latest_contact_points() {
            match self
                .connection_pool
                .new_connection(&address, &self.token)
                .await
            {
                Ok(sender) => match get_topology_from_node(&sender).await {
                    Ok(slots) => {
                        trace!("successfully mapped cluster: {:?}", slots);
                        self.slots = slots;
                        return Ok(());
                    }
                    Err(e) => {
                        trace!("failed to get slot map from: {}, error: {}", address, e);
                        errors.push(e)
                    }
                },
                Err(e) => errors.push(e.into()),
            }
        }

        debug!("failed to fetch slot map from all hosts");
        Err(TransformError::choose_upstream_or_first(errors).unwrap())
    }

    async fn build_connections(
        &mut self,
        token: Option<UsernamePasswordToken>,
    ) -> Result<(), TransformError> {
        // Backup existing state to restore on failure.
        let old_channels = self.channels.clone();
        let old_token = self.token.clone();

        debug!("building connections with: {:?}", token);
        self.token = token;

        self.rebuild_connections().await.map_err(|e| {
            self.channels = old_channels;
            self.token = old_token;
            e
        })
    }

    async fn rebuild_connections(&mut self) -> Result<(), TransformError> {
        self.rebuild_slot_map().await?;

        let mut channels = ChannelMap::new();
        let mut errors = Vec::new();

        // TODO: Eliminate code duplication for master and follower.

        debug!("building master connections");
        for node in self.slots.masters.values() {
            match self
                .connection_pool
                .get_connections(node, &self.token, self.connection_count)
                .await
            {
                Ok(connections) => {
                    channels.insert(node.clone(), connections);
                }
                Err(e) => {
                    info!("Could not create connection to {} - {}", node, e);
                    errors.push(e.into());
                }
            }
        }

        debug!("building replica connections");
        for node in self.slots.replicas.values() {
            match self
                .connection_pool
                .get_connections(node, &self.token, self.connection_count)
                .await
            {
                Ok(connections) => {
                    channels.insert(node.clone(), connections);
                }
                Err(e) => {
                    info!("Could not create connection to {} - {}", node, e);
                    errors.push(e.into());
                }
            }
        }

        if channels.is_empty() && !errors.is_empty() {
            debug!("total failure trying to rebuild connections");
            return Err(TransformError::choose_upstream_or_first(errors).unwrap());
        }

        self.channels = channels;

        debug!(
            "Connected to cluster: {:?}",
            Fmt(|f| fmt_channels(&self.channels, f))
        );

        Ok(())
    }

    #[inline]
    async fn dispatch_message(&mut self, message: Message) -> Result<ResponseFuture> {
        let command = match message.original {
            RawFrame::Redis(Frame::Array(ref command)) => command,
            _ => bail!("syntax error: bad command"),
        };

        let channels = match self.get_channels(command).await? {
            Ok(channels) => channels,
            Err(command_name) => match command_name {
                Command::AUTH => {
                    return self.on_auth(command).await;
                }
            },
        };

        Ok(match channels.len() {
            0 => {
                let (one_tx, one_rx) = immediate_responder();
                match self.connection_error {
                    Some(message) => {
                        send_error_response(one_tx, message).ok();
                    }
                    None => short_circuit(one_tx),
                };
                Box::pin(one_rx)
            }
            1 => {
                let channel = channels.get(0).unwrap();
                let one_rx = self.choose_and_send(channel, message).await?;
                Box::pin(one_rx.map_err(move |_| anyhow!("no response from single channel")))
            }
            _ => {
                let responses = FuturesUnordered::new();

                for channel in channels {
                    responses.push(self.choose_and_send(&channel, message.clone()).await?);
                }

                // Reassemble upstream responses in any order into an array, as the downstream response.
                // TODO: Improve error messages within the reassembled response. E.g. which channel failed.

                Box::pin(async move {
                    let response = responses
                        .fold(vec![], |mut acc, response| async move {
                            match response {
                                Ok((_, response)) => match response {
                                    Ok(mut messages) => acc.push(messages.messages.pop().map_or(
                                        Frame::Null,
                                        |message| match message.original {
                                            RawFrame::Redis(frame) => frame,
                                            _ => unreachable!(),
                                        },
                                    )),
                                    Err(e) => acc.push(Frame::Error(e.to_string())),
                                },
                                Err(e) => acc.push(Frame::Error(e.to_string())),
                            }
                            acc
                        })
                        .await;

                    Ok((
                        message,
                        ChainResponse::Ok(Messages::new_from_message(Message {
                            details: MessageDetails::Unknown,
                            modified: false,
                            original: RawFrame::Redis(Frame::Array(response)),
                        })),
                    ))
                })
            }
        })
    }

    #[inline]
    async fn choose_and_send(
        &mut self,
        host: &str,
        message: Message,
    ) -> Result<oneshot::Receiver<(Message, ChainResponse)>> {
        let (one_tx, one_rx) = oneshot::channel::<Response>();

        let channel = match self.channels.get_mut(host) {
            Some(channels) if channels.len() == 1 => channels.get_mut(0),
            Some(channels) if channels.len() > 1 => {
                let candidates = rand::seq::index::sample(&mut self.rng, channels.len(), 2);
                let aidx = candidates.index(0);
                let bidx = candidates.index(1);

                // TODO: Actually update or remove these "load balancing" scores.
                let aload = *self
                    .load_scores
                    .entry((host.to_string(), aidx))
                    .or_insert(0);
                let bload = *self
                    .load_scores
                    .entry((host.to_string(), bidx))
                    .or_insert(0);

<<<<<<< HEAD
                channels.get_mut(if aload <= bload { aidx } else { bidx })
=======
                channels
                    .get_mut(if aload <= bload { aidx } else { bidx })
                    .unwrap()
>>>>>>> a0712e5d
            }
            _ => None,
        }
        .and_then(|channel| {
            // Treat closed connection as non-existent.
            if channel.is_closed() {
                None
            } else {
                Some(channel)
            }
        });

        let channel = match channel {
            Some(channel) => channel,
            None => {
                debug!("connection {} doesn't exist trying to connect", host);
                if let Ok(result) = timeout(
                    Duration::from_millis(40),
                    self.connection_pool
                        .get_connections(host, &self.token, self.connection_count),
                )
                .await
                {
                    if let Ok(connections) = result {
                        debug!("Found {} live connections for {}", connections.len(), host);
                        self.channels.insert(host.to_string(), connections);
                        self.channels.get_mut(host).unwrap().get_mut(0).unwrap()
                    } else {
                        debug!("failed to connect to {}", host);
                        self.rebuild_connections = true;
                        short_circuit(one_tx);
                        return Ok(one_rx);
                    }
                } else {
                    debug!("timed out connecting to {}", host);
                    self.rebuild_connections = true;
                    short_circuit(one_tx);
                    return Ok(one_rx);
                }
            }
        };

        if let Err(e) = channel.send(Request {
            messages: message,
            return_chan: Some(one_tx),
            message_id: None,
        }) {
            if let Some(error_return) = e.0.return_chan {
                self.rebuild_slots = true;
                short_circuit(error_return);
            }
            self.channels.remove(host);
        }
        return Ok(one_rx);
    }

    #[inline(always)]
    async fn get_channels(&mut self, command: &[Frame]) -> Result<Result<Vec<String>, Command>> {
        Ok(match RoutingInfo::for_command_frame(command)? {
            Some(RoutingInfo::Slot(slot)) => {
<<<<<<< HEAD
                Ok(
                    if let Some((_, lookup)) = self.slots.masters.range(&slot..).next() {
                        // let idx = self.choose(lookup);
                        vec![lookup.clone()]
                    } else {
                        vec![]
                    },
                )
=======
                if let Some((_, lookup)) = self.slots.masters.range(&slot..).next() {
                    // let idx = self.choose(lookup);
                    vec![lookup.clone()]
                } else {
                    vec![]
                }
            }
            Some(RoutingInfo::AllNodes) => self.slots.nodes.iter().cloned().collect(),
            Some(RoutingInfo::AllMasters) => self.slots.masters.values().cloned().collect(),
            Some(RoutingInfo::Random) => {
                let key = self
                    .channels
                    .keys()
                    .next()
                    .unwrap_or(&"nothing".to_string())
                    .clone();
                vec![key]
>>>>>>> a0712e5d
            }
            Some(RoutingInfo::AllNodes) => Ok(self.slots.nodes.iter().cloned().collect()),
            Some(RoutingInfo::AllMasters) => Ok(self.slots.masters.values().cloned().collect()),
            Some(RoutingInfo::Random) => Ok(self
                .slots
                .masters
                .values()
                .next()
                .map(|key| vec![key.clone()])
                .unwrap_or(vec![])
                .clone()),
            Some(RoutingInfo::Other(name)) => Err(name),
            None => Ok(vec![]),
        })
    }

    async fn on_auth(&mut self, command: &[Frame]) -> Result<ResponseFuture> {
        let (one_tx, one_rx) = immediate_responder();

        let mut args = command
            .iter()
            .skip(1)
            .rev()
            .flat_map(|f| match f {
                Frame::BulkString(s) => Some(s),
                _ => None,
            })
            // TODO: Remove UTF-8 restriction or send error to client?
            .map(|b| String::from_utf8(b.to_vec()).expect("not utf8"));

        let password = match args.next() {
            Some(password) => password,
            None => {
                debug!("password not supplied");
                send_error_response(one_tx, "ERR syntax error").ok();
                return Ok(Box::pin(one_rx));
            }
        };
        let username = args.next();
        let token = UsernamePasswordToken { username, password };

        match self.build_connections(Some(token)).await {
            Ok(()) => {
                self.connection_error = None;
                send_simple_response(one_tx, "OK")?;
            }
            Err(TransformError::Upstream(RedisError::BadCredentials)) => {
                send_error_response(one_tx, "WRONGPASS invalid username-password")?;
            }
            Err(TransformError::Upstream(RedisError::NotAuthorized)) => {
                send_error_response(one_tx, "NOPERM upstream user lacks required permission")?;
            }
            Err(e) => {
                warn!("failed to build authenticated connections: {:?}", e);
                send_error_response(one_tx, "ERR could not connect to upstream with auth")?;
            }
        }

        Ok(Box::pin(one_rx))
    }
}

#[derive(Clone, Derivative)]
#[derivative(Debug)]
pub struct SlotMap {
    masters: BTreeMap<u16, String>,
    replicas: BTreeMap<u16, String>,

    // Hide redundant information.
    #[derivative(Debug = "ignore")]
    nodes: HashSet<String>,
}

impl SlotMap {
    fn new() -> Self {
        Self {
            masters: BTreeMap::new(),
            replicas: BTreeMap::new(),
            nodes: HashSet::new(),
        }
    }

    fn from_entries(
        master_entries: Vec<(String, u16, u16)>,
        replica_entries: Vec<(String, u16, u16)>,
    ) -> Self {
        fn to_interval_map(slot_entries: Vec<(String, u16, u16)>) -> BTreeMap<u16, String> {
            slot_entries
                .into_iter()
                .map(|(host, _start, end)| (end, host))
                .collect()
        }

        let nodes: HashSet<_> = master_entries
            .iter()
            .map(|e| &e.0)
            .chain(replica_entries.iter().map(|e| &e.0))
            .cloned()
            .collect();

        Self {
            masters: to_interval_map(master_entries),
            replicas: to_interval_map(replica_entries),
            nodes,
        }
    }
}

#[derive(Debug, Clone, Copy)]
pub enum RoutingInfo {
    AllNodes,
    AllMasters,
    Random,
    Slot(u16),
    Other(Command),
}

#[derive(Debug, Clone, Copy)]
pub enum Command {
    AUTH,
}

impl RoutingInfo {
    #[inline(always)]
    pub fn for_command_frame(args: &[Frame]) -> Result<Option<RoutingInfo>> {
        let command_name = match args.get(0) {
            Some(Frame::BulkString(command_name)) => command_name,
            _ => bail!("syntax error: bad command name"),
        };

        Ok(match command_name.as_ref() {
            b"FLUSHALL" | b"FLUSHDB" | b"SCRIPT" | b"ACL" => Some(RoutingInfo::AllMasters),
            b"ECHO" | b"CONFIG" | b"CLIENT" | b"SLOWLOG" | b"DBSIZE" | b"LASTSAVE" | b"PING"
            | b"INFO" | b"BGREWRITEAOF" | b"BGSAVE" | b"CLIENT LIST" | b"SAVE" | b"TIME"
            | b"KEYS" => Some(RoutingInfo::AllNodes),
            b"SCAN" | b"CLIENT SETNAME" | b"SHUTDOWN" | b"SLAVEOF" | b"REPLICAOF"
            | b"SCRIPT KILL" | b"MOVE" | b"BITOP" => None,
            b"EVALSHA" | b"EVAL" => {
                //TODO: Appears the the codec is not decoding integers correctly
                match args.get(2) {
                    Some(Frame::Integer(key_count)) => Some(*key_count),
                    Some(Frame::BulkString(key_count)) => String::from_utf8(key_count.to_vec())
                        .unwrap_or_else(|_| "0".to_string())
                        .parse::<i64>()
                        .ok(),
                    _ => None,
                }
                .and_then(|key_count| {
                    if key_count == 0 {
                        Some(RoutingInfo::Random)
                    } else {
                        args.get(3).and_then(RoutingInfo::for_key)
                    }
                })
            }
            b"XGROUP" | b"XINFO" => args.get(2).and_then(RoutingInfo::for_key),
            b"XREAD" | b"XREADGROUP" => args
                .iter()
                .position(|a| match a {
                    Frame::BulkString(a) => a.as_ref() == b"STREAMS",
                    _ => false,
                })
                .and_then(|streams_position| {
                    args.get(streams_position + 1)
                        .and_then(RoutingInfo::for_key)
                }),
            b"AUTH" => Some(RoutingInfo::Other(Command::AUTH)),
            _ => match args.get(1) {
                Some(key) => RoutingInfo::for_key(key),
                None => Some(RoutingInfo::Random),
            },
        })
    }

    #[inline(always)]
    pub fn for_key(key: &Frame) -> Option<RoutingInfo> {
        if let Frame::BulkString(key) = key {
<<<<<<< HEAD
            let key = get_hashtag(key).unwrap_or(&key);
=======
            let key = get_hashtag(key).unwrap_or(key);
>>>>>>> a0712e5d
            Some(RoutingInfo::Slot(
                crc16::State::<crc16::XMODEM>::calculate(key) % SLOT_SIZE as u16,
            ))
        } else {
            None
        }
    }
}

fn build_slot_to_server(
    frames: &[Frame],
    slot_entries: &mut Vec<(String, u16, u16)>,
    start: u16,
    end: u16,
) -> Result<()> {
    ensure!(start <= end, "invalid slot range: {}-{}", start, end);
    ensure!(frames.len() >= 2, "expected at least two fields");

    let ip = if let Frame::BulkString(ref ip) = frames[0] {
        String::from_utf8_lossy(ip.as_ref()).to_string()
    } else {
        bail!("unexpected type for ip");
    };

    if ip.is_empty() {
        warn!("Master IP unknown for slots {}-{}.", start, end);
        return Ok(());
    }

    let port = if let Frame::Integer(port) = frames[1] {
        port
    } else {
        bail!("unexpected type for port");
    };

    slot_entries.push((format!("{}:{}", ip, port), start, end));

    Ok(())
}

fn parse_slots(results: &[Frame]) -> Result<SlotMap> {
    let mut master_entries: Vec<(String, u16, u16)> = vec![];
    let mut replica_entries: Vec<(String, u16, u16)> = vec![];

    for result in results.iter() {
        match result {
            Frame::Array(result) => {
                let mut start: u16 = 0;
                let mut end: u16 = 0;

                for (index, item) in result.iter().enumerate() {
                    match (index, item) {
                        (0, Frame::Integer(i)) => start = *i as u16,
                        (1, Frame::Integer(i)) => end = *i as u16,
                        (2, Frame::Array(master)) => {
                            if let Err(e) =
                                build_slot_to_server(master, &mut master_entries, start, end)
                            {
                                bail!("Failed to decode master slots: {}", e,);
                            }
                        }
                        (_, Frame::Array(replica)) => {
                            if let Err(e) =
                                build_slot_to_server(replica, &mut replica_entries, start, end)
                            {
                                bail!("Failed to decode replica slots: {}", e,);
                            }
                        }
                        _ => bail!("unexpected value in slot map",),
                    }
                }
            }
            _ => bail!("unexpected value in slot map".to_string(),),
        }
    }

    // TODO: Only check masters?
    if master_entries.is_empty() {
        bail!("empty slot map!");
    }

    Ok(SlotMap::from_entries(master_entries, replica_entries))
}

async fn get_topology_from_node(
    sender: &UnboundedSender<Request>,
) -> Result<SlotMap, TransformError> {
    let return_chan_rx = send_frame_request(
        sender,
        Frame::Array(vec![
            Frame::BulkString(Bytes::from("CLUSTER")),
            Frame::BulkString(Bytes::from("SLOTS")),
        ]),
    )?;

    match receive_frame_response(return_chan_rx).await? {
        Frame::Array(results) => {
            parse_slots(&results).map_err(|e| TransformError::Protocol(e.to_string()))
        }
        Frame::Error(message) => Err(TransformError::Upstream(RedisError::from_message(
            message.as_str(),
        ))),
        frame => Err(TransformError::Protocol(format!(
            "unexpected response for cluster slots: {:?}",
            frame
        ))),
    }
}

#[inline(always)]
fn get_hashtag(key: &[u8]) -> Option<&[u8]> {
    if let Some(open) = key.iter().position(|v| *v == b'{') {
        if let Some(close) = key[open..].iter().position(|v| *v == b'}') {
            let rv = &key[open + 1..open + close];
            if !rv.is_empty() {
                return Some(rv);
            }
        }
    }
    None
}

#[inline(always)]
fn short_circuit(one_tx: oneshot::Sender<Response>) {
    warn!("Could not route request - short circuiting");
    if let Err(e) = send_error_response(one_tx, "ERR Could not route request") {
        trace!("short circuiting - couldn't send error - {:?}", e);
    }
}

#[inline(always)]
fn send_simple_response(one_tx: oneshot::Sender<Response>, message: &str) -> Result<()> {
    send_frame_response(one_tx, Frame::SimpleString(message.to_string()))
        .map_err(|_| anyhow!("failed to send simple: {}", message))
}

#[inline(always)]
fn send_error_response(one_tx: oneshot::Sender<Response>, message: &str) -> Result<()> {
    if let Err(e) = CONTEXT_CHAIN_NAME.try_with(|chain_name| {
        counter!("redis_cluster_failed_request", 1, "chain" => chain_name.to_string());
    }) {
        error!("failed to count failed request - missing chain name: {}", e);
    }
    send_frame_response(one_tx, Frame::Error(message.to_string()))
        .map_err(|_| anyhow!("failed to send error: {}", message))
}

#[inline(always)]
fn send_frame_request(
    sender: &UnboundedSender<Request>,
    frame: Frame,
) -> Result<oneshot::Receiver<(Message, Result<Messages>)>> {
    let (return_chan_tx, return_chan_rx) = oneshot::channel();

    sender.send(Request {
        messages: Message {
            details: MessageDetails::Unknown,
            modified: false,
            original: RawFrame::Redis(frame),
        },
        return_chan: Some(return_chan_tx),
        message_id: None,
    })?;

    Ok(return_chan_rx)
}

#[inline(always)]
async fn receive_frame_response(
    receiver: oneshot::Receiver<(Message, Result<Messages>)>,
) -> Result<Frame> {
    let (_, result) = receiver.await?;

    // Exactly one Redis response is guaranteed by the codec on success.
    let message = result?.messages.pop().unwrap().original;

    match message {
        RawFrame::Redis(frame) => Ok(frame),
        _ => unreachable!(),
    }
}

#[inline(always)]
fn send_frame_response(one_tx: oneshot::Sender<Response>, frame: Frame) -> Result<(), Response> {
    one_tx.send((
        Message::new_bypass(RawFrame::None),
        Ok(Messages::new_single_response(
            QueryResponse::empty(),
            false,
            RawFrame::Redis(frame),
        )),
    ))
}

fn immediate_responder() -> (
    oneshot::Sender<Response>,
    impl Future<Output = Result<Response>>,
) {
    let (one_tx, one_rx) = oneshot::channel::<Response>();
    (one_tx, async {
        one_rx.await.map_err(|_| {
            error!("unused responder");
            anyhow!("missing response")
        })
    })
}

#[async_trait]
impl Transform for RedisCluster {
    async fn transform<'a>(&'a mut self, message_wrapper: Wrapper<'a>) -> ChainResponse {
        if self.rebuild_connections {
            match self.rebuild_connections().await {
                Ok(()) => self.rebuild_connections = false,
                Err(e) => match e {
                    TransformError::Upstream(RedisError::NotAuthenticated) => {
                        self.connection_error = Some("NOAUTH Authentication required (cached)");
                        self.rebuild_connections = false;
                    }
                    _ => (),
                },
            }
        } else if self.rebuild_slots {
            self.rebuild_slot_map().await?;
            self.rebuild_slots = false;
        }

        let mut responses = ResponseFuturesOrdered::new();

        for message in message_wrapper.message {
            responses.push(match self.dispatch_message(message).await {
                Ok(response) => response,
                Err(e) => {
                    let (one_tx, one_rx) = immediate_responder();
                    send_error_response(one_tx, &format!("ERR transform error: {}", e))?;
                    Box::pin(one_rx)
                }
            });
        }

        trace!("Processing response");
        let mut response_buffer = vec![];

        while let Some(s) = responses.next().await {
            trace!("Got resp {:?}", s);
            let (original, response) = s.or_else(|_| -> Result<(_, _)> {
                Ok((
                    Message::new_bypass(RawFrame::None),
                    Ok(Messages::new_single_response(
                        QueryResponse::empty(),
                        false,
                        RawFrame::Redis(Frame::Error("ERR Could not route request".to_string())),
                    )),
                ))
            })?;
            let mut response = response?;
            assert_eq!(response.messages.len(), 1);
            let response_m = response.messages.remove(0);
            match response_m.original {
                RawFrame::Redis(Frame::Moved { slot, host, port }) => {
                    debug!("Got MOVE frame {} {} {}", slot, host, port);

                    // The destination of a MOVE should always be a master.
                    self.slots
                        .masters
                        .insert(slot, format!("{}:{}", &host, &port));
                    self.rebuild_slots = true;

                    let one_rx = self
                        .choose_and_send(&format!("{}:{}", host, port), original.clone())
                        .await?;

                    responses.prepend(Box::pin(
                        one_rx.map_err(|e| anyhow!("Error while retrying MOVE - {}", e)),
                    ));
                }
                RawFrame::Redis(Frame::Ask { slot, host, port }) => {
                    debug!("Got ASK frame {} {} {}", slot, host, port);

                    let one_rx = self
                        .choose_and_send(&format!("{}:{}", host, port), original.clone())
                        .await?;

                    responses.prepend(Box::pin(
                        one_rx.map_err(|e| anyhow!("Error while retrying ASK - {}", e)),
                    ));
                }
                _ => response_buffer.push(response_m),
            }
        }
        return Ok(Messages {
            messages: response_buffer,
        });
    }

    fn get_name(&self) -> &'static str {
        self.name
    }
}

#[derive(Clone, PartialEq, Eq, Hash, Derivative)]
#[derivative(Debug)]
pub struct UsernamePasswordToken {
    pub username: Option<String>,

    // Reduce risk of logging passwords.
    #[derivative(Debug = "ignore")]
    pub password: String,
}

#[derive(Clone)]
struct RedisAuthenticator {}

#[async_trait]
impl Authenticator<UsernamePasswordToken> for RedisAuthenticator {
    type Error = TransformError;

    async fn authenticate(
        &self,
        sender: &mut UnboundedSender<Request>,
        token: &UsernamePasswordToken,
    ) -> Result<(), TransformError> {
        let auth_frame = {
            let mut args = Vec::new();

            args.push(Frame::BulkString(Bytes::from("AUTH")));

            // Support non-ACL / username-less.
            if let Some(username) = &token.username {
                args.push(Frame::BulkString(Bytes::from(username.clone())));
            }

            args.push(Frame::BulkString(Bytes::from(token.password.clone())));

            Frame::Array(args)
        };

        let return_chan_rx = send_frame_request(sender, auth_frame)?;

        match receive_frame_response(return_chan_rx).await? {
            Frame::SimpleString(s) => {
                if s != "OK" {
                    return Err(TransformError::Protocol("bad response value".to_string()));
                }
                trace!("authenticated upstream as user: {:?}", token.username);
                Ok(())
            }
            Frame::Error(e) => {
                if let RedisError::BadCredentials = RedisError::from_message(&e) {
                    return Err(TransformError::Upstream(RedisError::BadCredentials));
                } else {
                    return Err(TransformError::Protocol(format!("bad auth error: {}", e)));
                }
            }
            _ => return Err(TransformError::Protocol("bad response type".to_string())),
        }
    }
}<|MERGE_RESOLUTION|>--- conflicted
+++ resolved
@@ -317,13 +317,7 @@
                     .entry((host.to_string(), bidx))
                     .or_insert(0);
 
-<<<<<<< HEAD
                 channels.get_mut(if aload <= bload { aidx } else { bidx })
-=======
-                channels
-                    .get_mut(if aload <= bload { aidx } else { bidx })
-                    .unwrap()
->>>>>>> a0712e5d
             }
             _ => None,
         }
@@ -384,7 +378,6 @@
     async fn get_channels(&mut self, command: &[Frame]) -> Result<Result<Vec<String>, Command>> {
         Ok(match RoutingInfo::for_command_frame(command)? {
             Some(RoutingInfo::Slot(slot)) => {
-<<<<<<< HEAD
                 Ok(
                     if let Some((_, lookup)) = self.slots.masters.range(&slot..).next() {
                         // let idx = self.choose(lookup);
@@ -393,25 +386,6 @@
                         vec![]
                     },
                 )
-=======
-                if let Some((_, lookup)) = self.slots.masters.range(&slot..).next() {
-                    // let idx = self.choose(lookup);
-                    vec![lookup.clone()]
-                } else {
-                    vec![]
-                }
-            }
-            Some(RoutingInfo::AllNodes) => self.slots.nodes.iter().cloned().collect(),
-            Some(RoutingInfo::AllMasters) => self.slots.masters.values().cloned().collect(),
-            Some(RoutingInfo::Random) => {
-                let key = self
-                    .channels
-                    .keys()
-                    .next()
-                    .unwrap_or(&"nothing".to_string())
-                    .clone();
-                vec![key]
->>>>>>> a0712e5d
             }
             Some(RoutingInfo::AllNodes) => Ok(self.slots.nodes.iter().cloned().collect()),
             Some(RoutingInfo::AllMasters) => Ok(self.slots.masters.values().cloned().collect()),
@@ -589,11 +563,7 @@
     #[inline(always)]
     pub fn for_key(key: &Frame) -> Option<RoutingInfo> {
         if let Frame::BulkString(key) = key {
-<<<<<<< HEAD
-            let key = get_hashtag(key).unwrap_or(&key);
-=======
             let key = get_hashtag(key).unwrap_or(key);
->>>>>>> a0712e5d
             Some(RoutingInfo::Slot(
                 crc16::State::<crc16::XMODEM>::calculate(key) % SLOT_SIZE as u16,
             ))
