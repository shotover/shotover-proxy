name: Testing

on:
  push:
    branches: [ main ]
  pull_request:
    branches: [ main ]

# Cancel already running jobs
concurrency:
  group: testing_${{ github.head_ref }}
  cancel-in-progress: true

env:
  CARGO_TERM_COLOR: always
  RUST_BACKTRACE: 1

jobs:
  build:
    strategy:
      matrix:
        include:
          - name: Release
            cargo_profile: --release
          - name: Debug
            cargo_profile:
    name: ${{ matrix.name }}
    runs-on: ubuntu-18.04
    steps:
    - uses: actions/checkout@v2
    - uses: actions-rs/toolchain@v1
      with:
          # `toolchain: stable` results in the latest stable toolchain being installed.
          # However as soon as we use cargo the real version specified in rust-toolchain.toml replaces the stable toolchain.
          #
          # When something like https://github.com/actions-rs/toolchain/pull/184 lands we can delete this line and get a nice speedup
          profile: minimal
          toolchain: stable
    - uses: Swatinem/rust-cache@v1
      with:
        # rust-cache already handles all the sane defaults for caching rust builds.
        # However because we are running seperate debug/release builds in parallel,
        # we also need to add Debug or Release to the key so that a seperate cache is used.
        # Otherwise only the last build to finish would get saved to the cache.
        key: ${{ matrix.name }}
    - name: Install ubuntu packages
      run: |
        sudo apt-get update
        sudo apt-get install -y libpcap-dev
<<<<<<< HEAD
    - name: Install Cassandra CPP driver
      run: |
        cat /etc/lsb-release
        wget https://downloads.datastax.com/cpp-driver//ubuntu/18.04/cassandra/v2.16.0/cassandra-cpp-driver_2.16.0-1_amd64.deb
        wget https://downloads.datastax.com/cpp-driver/ubuntu/18.04/cassandra/v2.16.0/cassandra-cpp-driver-dev_2.16.0-1_amd64.deb
        wget https://downloads.datastax.com/cpp-driver/ubuntu/18.04/dependencies/libuv/v1.35.0/libuv1_1.35.0-1_amd64.deb
        wget https://downloads.datastax.com/cpp-driver/ubuntu/18.04/dependencies/libuv/v1.35.0/libuv1-dev_1.35.0-1_amd64.deb
        sudo apt -y install ./cassandra-cpp-driver_2.16.0-1_amd64.deb ./cassandra-cpp-driver-dev_2.16.0-1_amd64.deb ./libuv1_1.35.0-1_amd64.deb ./libuv1-dev_1.35.0-1_amd64.deb
    - name: Start sccache
      env:
        AWS_ACCESS_KEY_ID: ${{ secrets.AWS_ACCESS_KEY_ID }}
        AWS_SECRET_ACCESS_KEY: ${{ secrets.AWS_SECRET_ACCESS_KEY }}
        SCCACHE_BUCKET: shotover-build-caches
        SCCACHE_IDLE_TIMEOUT: 0
      run: sccache --start-server
    - name: Configure sscache
      run: echo "" >> .cargo/config && echo "[build]" >> .cargo/config && echo "rustc-wrapper = \"$(which sccache)\"" >> .cargo/config && cat .cargo/config
=======
    - name: Install cargo-hack
      run: cargo install cargo-hack --version 0.5.8
>>>>>>> d51eee45
    - name: Check `cargo fmt` was run
      run: cargo fmt --all -- --check
    - name: Ensure that all crates compile and have no warnings under every possible combination of features
      # some things to explicitly point out:
      # * clippy also reports rustc warnings and errors
      # * clippy --all-targets causes clippy to run against tests and examples which it doesnt do by default.
      run: cargo hack --feature-powerset clippy --all-targets --locked ${{ matrix.cargo_profile }} -- -D warnings
    - name: Ensure that tests pass
      run: cargo test ${{ matrix.cargo_profile }} -- --include-ignored --show-output
    - name: License Check
      run: |
        cargo install --locked cargo-deny
        cargo deny check licenses
      if: ${{ matrix.name == 'Debug' }}<|MERGE_RESOLUTION|>--- conflicted
+++ resolved
@@ -47,7 +47,6 @@
       run: |
         sudo apt-get update
         sudo apt-get install -y libpcap-dev
-<<<<<<< HEAD
     - name: Install Cassandra CPP driver
       run: |
         cat /etc/lsb-release
@@ -65,10 +64,8 @@
       run: sccache --start-server
     - name: Configure sscache
       run: echo "" >> .cargo/config && echo "[build]" >> .cargo/config && echo "rustc-wrapper = \"$(which sccache)\"" >> .cargo/config && cat .cargo/config
-=======
     - name: Install cargo-hack
       run: cargo install cargo-hack --version 0.5.8
->>>>>>> d51eee45
     - name: Check `cargo fmt` was run
       run: cargo fmt --all -- --check
     - name: Ensure that all crates compile and have no warnings under every possible combination of features
